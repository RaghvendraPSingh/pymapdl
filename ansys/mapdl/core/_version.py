"""Version of ansys-mapdl-core module.

On the ``master`` branch, use 'dev0' to denote a development version.
For example:

version_info = 0, 58, 'dev0'

"""

# major, minor, patch
<<<<<<< HEAD
version_info = 0, 59, 0
=======
version_info = 0, 59, 'dev0'
>>>>>>> 64ae63f8

# Nice string for the version
__version__ = '.'.join(map(str, version_info))<|MERGE_RESOLUTION|>--- conflicted
+++ resolved
@@ -8,11 +8,7 @@
 """
 
 # major, minor, patch
-<<<<<<< HEAD
-version_info = 0, 59, 0
-=======
-version_info = 0, 59, 'dev0'
->>>>>>> 64ae63f8
+version_info = 0, 59, 1
 
 # Nice string for the version
 __version__ = '.'.join(map(str, version_info))
"""Test MAPDL interface"""
import os
import time

import numpy as np
import pytest
from ansys.mapdl import core as pymapdl
from ansys.mapdl.core.errors import MapdlRuntimeError
from ansys.mapdl.core.misc import random_string
from ansys.mapdl.reader import examples
from pyvista import PolyData
from pyvista.plotting import system_supports_plotting
from pyvista.plotting.renderer import CameraPosition

from ansys.mapdl.core.launcher import get_start_instance, launch_mapdl

skip_no_xserver = pytest.mark.skipif(
    not system_supports_plotting(), reason="Requires active X Server"
)

skip_in_cloud = pytest.mark.skipif(
    not get_start_instance(),
    reason="""
Must be able to launch MAPDL locally. Remote execution does not allow for
directory creation.
"""
)


CMD_BLOCK = """/prep7
! Mat
MP,EX,1,200000
MP,NUXY,1,0.3
MP,DENS,1,7.85e-09
! Elements
et,1,186
et,2,154
! Geometry
BLC4,0,0,1000,100,10
! Mesh
esize,5
vmesh,all
"""

## Testing CDREAD and CDWRITE
# DB file generated locally with ANSYS.
# Many of the commands could be deleted, but for the sake of good
# testing we are going to leave them.

CDB_FILE = """                                                                        S      1
/COM,ANSYS RELEASE 12.1BETAUP20090531       10:26:32    06/01/2009      S      2
/NOPR                                                                   S      3
/PREP7                                                                  S      4
/TITLE,                                                                 S      5
1H,,1H;,,18Hdisc_pad_model.cdb,                                         G      1
5HANSYS,22H  12.1BETA  UP20090531,,,,,,,1.0,,,,,13H000601.102632,       G      2
1.0000E-04,,,,9,,;                                                      G      3
S     29G      3D      0P      0                                        T      1
:CDWRITE      ! START OF CDWRITE DATA
/COM,ANSYS RELEASE 2021 R2           BUILD 21.2
/PREP7
/NOPR
/TITLE,'CDREAD and CDWRITE tests'
*IF,_CDRDOFF,EQ,1,THEN     !if solid model was read in
_CDRDOFF=             !reset flag, numoffs already performed
*ELSE              !offset database for the following FE model
*ENDIF
*SET,T_PAR,'asdf1234'
*SET,_RETURN ,  0.000000000000
*SET,_STATUS ,  0.000000000000
*SET,_UIQR   ,  1.000000000000
DOF,DELETE
EXTOPT,ATTR,      0,      0,      0
EXTOPT,ESIZE,  0,  0.0000
EXTOPT,ACLEAR,      0
TREF,  0.00000000
IRLF,  0
BFUNIF,TEMP,_TINY
ACEL,  0.00000000    ,  0.00000000    ,  0.00000000
OMEGA,  0.00000000    ,  0.00000000    ,  0.00000000
DOMEGA,  0.00000000    ,  0.00000000    ,  0.00000000
CGLOC,  0.00000000    ,  0.00000000    ,  0.00000000
CGOMEGA,  0.00000000    ,  0.00000000    ,  0.00000000
DCGOMG,  0.00000000    ,  0.00000000    ,  0.00000000

KUSE,     0
TIME,  0.00000000
ALPHAD,  0.00000000
BETAD,  0.00000000
DMPRAT,  0.00000000
DMPSTR,  0.00000000
CRPLIM, 0.100000000    ,   0
CRPLIM,  0.00000000    ,   1
NCNV,     1,  0.00000000    ,     0,  0.00000000    ,  0.00000000
NEQIT,     0

ERESX,DEFA
/GO
FINISH
"""


def clearing_cdread_cdwrite_tests(mapdl):
    mapdl.finish(mute=True)
    # *MUST* be NOSTART.  With START fails after 20 calls...
    # this has been fixed in later pymapdl and MAPDL releases
    mapdl.clear("NOSTART", mute=True)
    mapdl.prep7(mute=True)


def asserting_cdread_cdwrite_tests(mapdl):
    # Using ``in`` because of the padding APDL does on strings.
    return 'asdf1234' in mapdl.parameters['T_PAR']


def warns_in_cdread_error_log(mapdl):
    """Check for specific warns in the error log associated with using /INPUT with CDB files
    instead of CDREAD command."""
    error_files = [each for each in os.listdir(mapdl.directory) if each.endswith('.err')]

    # "S 1", "1 H" and "5 H Ansys" are character at the end of lines in the CDB_FILE variable.
    # They are allowed in the CDREAD command, but it gives warnings in the /INPUT command.
    warn_cdread_1 = "S1 is not a recognized"
    warn_cdread_2 = "1H is not a recognized"
    warn_cdread_3 = "5HANSYS is not a recognized"

    warns = []
    for each in error_files:
        with open(os.path.join(mapdl.directory, each)) as fid:
            error_log = ''.join(fid.readlines())
        warns.append((warn_cdread_1 in error_log) or (warn_cdread_2 in error_log) or (warn_cdread_3 in error_log))
        return any(warns)


@pytest.fixture(scope="function")
def make_block(mapdl, cleared):
    mapdl.block(0, 1, 0, 1, 0, 1)
    mapdl.et(1, 186)
    mapdl.esize(0.25)
    mapdl.vmesh("ALL")


@pytest.fixture(scope="function")
def beam188_solve(mapdl, cleared):
    # run non-interactive for speed
    with mapdl.non_interactive:
        mapdl.antype("STATIC")
        mapdl.et(1, "BEAM188")
        mapdl.keyopt(1, 3, 3)  # Cubic shape function
        mapdl.keyopt(1, 9, 3)

        # define material
        mapdl.mp("EX", 1, 30E6)
        mapdl.mp("PRXY", 1, 0.3)

        # define section
        w_f = 1.048394965
        w_w = 0.6856481
        sec_num = 1
        mapdl.sectype(sec_num, "BEAM", "I", "ISection")
        mapdl.secdata(15, 15, 28 + (2 * w_f), w_f, w_f, w_w)

        # define geometry
        for node_num in range(1, 6):
            mapdl.n(node_num, (node_num - 1) * 120, 0, 0)

        # define one node for the orientation of the beam cross-section
        mapdl.n(6, 60, 1)

        # define elements
        for elem_num in range(1, 5):
            mapdl.e(elem_num, elem_num + 1, 6)

        # boundary conditions
        mapdl.d(2, "UX", lab2="UY")
        mapdl.d(4, "UY")
        mapdl.nsel("S", "LOC", "Y", 0)
        mapdl.d("ALL", "UZ")
        mapdl.d("ALL", "ROTX")
        mapdl.d("ALL", "ROTY")
        mapdl.nsel("ALL")

        # application of the surface load to the beam element
        w = 10000 / 12
        mapdl.sfbeam(1, 1, "PRES", w)
        mapdl.sfbeam(4, 1, "PRES", w)

        mapdl.run("/SOLU")
        mapdl.solve()


@pytest.mark.skip_grpc
def test_internal_name_grpc(mapdl):
    assert str(mapdl._ip) in mapdl._name
    assert str(mapdl._port) in mapdl._name
    assert 'GRPC' in mapdl._name


def test_jobname(mapdl, cleared):
    jobname = "abcdefg"
    assert mapdl.jobname != jobname
    mapdl.finish()
    mapdl.filname(jobname)
    assert mapdl.jobname == jobname

    other_jobname = "gfedcba"
    mapdl.jobname = other_jobname
    assert mapdl.jobname == other_jobname


@pytest.mark.skip_grpc
def test_server_version(mapdl):
    if mapdl.version == 20.2:
        assert mapdl._server_version == (0, 0, 0)
    elif mapdl.version == 21.1:
        assert mapdl._server_version == (0, 3, 0)
    elif mapdl.version == 21.2:
        assert mapdl._server_version in [(0, 4, 0), (0, 4, 1)]
    else:
        # untested future version
        assert isinstance(mapdl._server_version, tuple)
        assert mapdl._server_version[1] >= 4
        assert mapdl._server_version[0] >= 0


@pytest.mark.skip_grpc
def test_global_mute(mapdl):
    mapdl.mute = True
    assert mapdl.mute is True
    assert mapdl.prep7() == ""

    # commands like /INQUIRE must always return something
    jobname = "file"
    mapdl.jobname = jobname
    assert mapdl.inquire("JOBNAME") == jobname
    mapdl.mute = False


def test_parsav_parres(mapdl, cleared, tmpdir):
    arr = np.random.random((10, 3))
    mapdl.parameters["MYARR"] = arr
    mapdl.parsav("ALL", "tmp.txt")
    mapdl.clear()
    mapdl.parres("ALL", "tmp.txt")
    assert np.allclose(mapdl.parameters["MYARR"], arr)


@pytest.mark.skip_grpc
def test_no_results(mapdl, cleared, tmpdir):
    pth = str(tmpdir.mkdir("tmpdir"))
    mapdl.jobname = random_string()
    with pytest.raises(FileNotFoundError):
        mapdl.download_result(pth)


def test_empty(mapdl):
    with pytest.raises(ValueError):
        mapdl.run("")


def test_multiline_fail(mapdl):
    with pytest.raises(ValueError, match="Use ``run_multiline``"):
        mapdl.run(CMD_BLOCK)


def test_multiline_fail(mapdl, cleared):
    resp = mapdl.run_multiline(CMD_BLOCK)
    assert "IS SOLID186" in resp, "not capturing the beginning of the block"
    assert "GENERATE NODES AND ELEMENTS" in resp, "not capturing the end of the block"


def test_str(mapdl):
    mapdl_str = str(mapdl)
    assert "Product:" in mapdl_str
    assert "MAPDL Version" in mapdl_str
    try:
        assert str(mapdl.version) in mapdl_str
    except:
        breakpoint()


def test_version(mapdl):
    assert isinstance(mapdl.version, float)


def test_comment(cleared, mapdl):
    comment = "Testing..."
    resp = mapdl.com(comment)
    assert comment in resp


def test_basic_command(cleared, mapdl):
    resp = mapdl.prep7()
    resp = mapdl.finish()
    assert "ROUTINE COMPLETED" in resp


def test_allow_ignore(mapdl):
    mapdl.clear()
    mapdl.allow_ignore = False
    assert mapdl.allow_ignore is False
    with pytest.raises(pymapdl.errors.MapdlInvalidRoutineError):
        mapdl.k()

    # Does not create keypoints and yet does not raise error
    mapdl.allow_ignore = True
    assert mapdl.allow_ignore is True
    mapdl.k()
    assert mapdl.geometry.n_keypoint == 0
    mapdl.allow_ignore = False


def test_chaining(mapdl, cleared):
    mapdl.prep7()
    n_kp = 1000
    with mapdl.chain_commands:
        for i in range(1, 1 + n_kp):
            mapdl.k(i, i, i, i)

    assert mapdl.geometry.n_keypoint == 1000


def test_error(mapdl):
    with pytest.raises(MapdlRuntimeError):
        mapdl.a(0, 0, 0, 0)


def test_ignore_error(mapdl):
    mapdl.ignore_errors = False
    assert not mapdl.ignore_errors
    mapdl.ignore_errors = True
    assert mapdl.ignore_errors is True

    # verify that an error is not raised
    out = mapdl._run("A, 0, 0, 0")
    assert "*** ERROR ***" in out

    mapdl.ignore_error = False
    assert mapdl.ignore_error is False


@pytest.mark.skip_grpc
def test_list(mapdl, tmpdir):
    """Added for backwards compatibility"""
    fname = "tmp.txt"
    filename = str(tmpdir.mkdir("tmpdir").join(fname))
    txt = "this is a test"
    with open(filename, "w") as fid:
        fid.write(txt)
    mapdl.upload(filename)

    output = mapdl.list(fname)
    assert output == txt


@pytest.mark.skip_grpc
def test_invalid_input(mapdl):
    with pytest.raises(FileNotFoundError):
        mapdl.input("thisisnotafile")


@skip_no_xserver
def test_kplot(cleared, mapdl, tmpdir):
    mapdl.k("", 0, 0, 0)
    mapdl.k("", 1, 0, 0)
    mapdl.k("", 1, 1, 0)
    mapdl.k("", 0, 1, 0)

    filename = str(tmpdir.mkdir("tmpdir").join("tmp.png"))
    cpos = mapdl.kplot(savefig=filename)
    assert isinstance(cpos, CameraPosition)
    assert os.path.isfile(filename)

    mapdl.kplot(vtk=False)  # make sure legacy still works


@skip_no_xserver
def test_aplot(cleared, mapdl):
    k0 = mapdl.k("", 0, 0, 0)
    k1 = mapdl.k("", 1, 0, 0)
    k2 = mapdl.k("", 1, 1, 0)
    k3 = mapdl.k("", 0, 1, 0)
    l0 = mapdl.l(k0, k1)
    l1 = mapdl.l(k1, k2)
    l2 = mapdl.l(k2, k3)
    l3 = mapdl.l(k3, k0)
    mapdl.al(l0, l1, l2, l3)
    mapdl.aplot(show_area_numbering=True)
    mapdl.aplot(color_areas=True, show_lines=True, show_line_numbering=True)

    mapdl.aplot(quality=100)
    mapdl.aplot(quality=-1)

    # and legacy as well
    mapdl.aplot(vtk=False)


@skip_no_xserver
@pytest.mark.parametrize("vtk", [True, False])
def test_vplot(cleared, mapdl, vtk):
    mapdl.block(0, 1, 0, 1, 0, 1)
    mapdl.vplot(vtk=vtk, color_areas=True)


def test_keypoints(cleared, mapdl):
    assert mapdl.geometry.n_keypoint == 0
    kps = [[0, 0, 0], [1, 0, 0], [1, 1, 0], [0, 1, 0]]

    i = 1
    knum = []
    for x, y, z in kps:
        mapdl.k(i, x, y, z)
        knum.append(i)
        i += 1

    assert mapdl.geometry.n_keypoint == 4
    assert np.allclose(kps, mapdl.geometry.keypoints)
    assert np.allclose(knum, mapdl.geometry.knum)


def test_lines(cleared, mapdl):
    assert mapdl.geometry.n_line == 0

    k0 = mapdl.k("", 0, 0, 0)
    k1 = mapdl.k("", 1, 0, 0)
    k2 = mapdl.k("", 1, 1, 0)
    k3 = mapdl.k("", 0, 1, 0)
    l0 = mapdl.l(k0, k1)
    l1 = mapdl.l(k1, k2)
    l2 = mapdl.l(k2, k3)
    l3 = mapdl.l(k3, k0)

    lines = mapdl.geometry.lines
    assert isinstance(lines, PolyData)
    assert np.allclose(mapdl.geometry.lnum, [l0, l1, l2, l3])
    assert mapdl.geometry.n_line == 4


@skip_no_xserver
def test_lplot(cleared, mapdl, tmpdir):
    k0 = mapdl.k("", 0, 0, 0)
    k1 = mapdl.k("", 1, 0, 0)
    k2 = mapdl.k("", 1, 1, 0)
    k3 = mapdl.k("", 0, 1, 0)
    mapdl.l(k0, k1)
    mapdl.l(k1, k2)
    mapdl.l(k2, k3)
    mapdl.l(k3, k0)

    filename = str(tmpdir.mkdir("tmpdir").join("tmp.png"))
    cpos = mapdl.lplot(show_keypoint_numbering=True, savefig=filename)
    assert isinstance(cpos, CameraPosition)
    assert os.path.isfile(filename)

    mapdl.lplot(vtk=False)  # make sure legacy still works


@skip_in_cloud
def test_apdl_logging_start(tmpdir):
    filename = str(tmpdir.mkdir("tmpdir").join("tmp.inp"))

    mapdl = pymapdl.launch_mapdl()
    mapdl = launch_mapdl(log_apdl=filename)

    mapdl.prep7()
    mapdl.run('!comment test')
    mapdl.k(1, 0, 0, 0)
    mapdl.k(2, 1, 0, 0)
    mapdl.k(3, 1, 1, 0)
    mapdl.k(4, 0, 1, 0)

    mapdl.exit()

    with open(filename, 'r') as fid:
        text = ''.join(fid.readlines())

    assert 'PREP7' in text
    assert '!comment test'
    assert 'K,1,0,0,0' in text
    assert 'K,2,1,0,0' in text
    assert 'K,3,1,1,0' in text
    assert 'K,4,0,1,0' in text


@pytest.mark.corba
def test_corba_apdl_logging_start(tmpdir):
    filename = str(tmpdir.mkdir("tmpdir").join("tmp.inp"))

    mapdl = pymapdl.launch_mapdl(mode='CORBA')
    mapdl = launch_mapdl(log_apdl=filename)

    mapdl.prep7()
    mapdl.run('!comment test')
    mapdl.k(1, 0, 0, 0)
    mapdl.k(2, 1, 0, 0)
    mapdl.k(3, 1, 1, 0)
    mapdl.k(4, 0, 1, 0)

    mapdl.exit()

    with open(filename, 'r') as fid:
        text = ''.join(fid.readlines())

    assert 'PREP7' in text
    assert '!comment test'
    assert 'K,1,0,0,0' in text
    assert 'K,2,1,0,0' in text
    assert 'K,3,1,1,0' in text
    assert 'K,4,0,1,0' in text


def test_apdl_logging(mapdl, tmpdir):
    filename = str(tmpdir.mkdir("tmpdir").join("tmp.inp"))
    if mapdl._apdl_log is None:
        mapdl.open_apdl_log(filename, mode="w")
    mapdl._close_apdl_log()

    # test append mode
    mapdl.open_apdl_log(filename, mode="a")

    # don't allow to double log
    with pytest.raises(RuntimeError):
        mapdl.open_apdl_log(filename, mode="w")

    mapdl.prep7()
    mapdl.k(1, 0, 0, 0)
    mapdl.k(2, 1, 0, 0)
    mapdl.k(3, 1, 1, 0)
    mapdl.k(4, 0, 1, 0)

    mapdl._apdl_log.flush()

    out = open(mapdl._apdl_log.name).read().strip().split()[-5:]
    assert "PREP7" in out[0]
    assert "K,4,0,1,0" in out[-1]


def test_nodes(tmpdir, cleared, mapdl):
    mapdl.n(1, 1, 1, 1)
    mapdl.n(11, 10, 1, 1)
    mapdl.fill(1, 11, 9)

    basename = "tmp.nodes"
    filename = str(tmpdir.mkdir("tmpdir").join(basename))
    if mapdl._local:
        mapdl.nwrite(filename)
    else:
        mapdl.nwrite(basename)
        mapdl.download(basename, filename)

    assert np.allclose(mapdl.mesh.nodes, np.loadtxt(filename)[:, 1:])
    assert mapdl.mesh.n_node == 11
    assert np.allclose(mapdl.mesh.nnum, range(1, 12))

    # test clear mapdl
    mapdl.clear()
    assert not mapdl.mesh.nodes.size
    assert not mapdl.mesh.n_node
    assert not mapdl.mesh.nnum.size


def test_enum(mapdl, make_block):
    assert mapdl.mesh.n_elem
    assert np.allclose(mapdl.mesh.enum, range(1, mapdl.mesh.n_elem + 1))


@pytest.mark.parametrize("nnum", [True, False])
@skip_no_xserver
def test_nplot_vtk(cleared, mapdl, nnum):
    mapdl.n(1, 0, 0, 0)
    mapdl.n(11, 10, 0, 0)
    mapdl.fill(1, 11, 9)
    mapdl.nplot(vtk=True, nnum=nnum, background="w", color="k")


@skip_no_xserver
def test_nplot(cleared, mapdl):
    mapdl.n(1, 0, 0, 0)
    mapdl.n(11, 10, 0, 0)
    mapdl.fill(1, 11, 9)
    mapdl.nplot(vtk=False)


def test_elements(cleared, mapdl):
    mapdl.et(1, 185)

    # two basic cells
    cell1 = [
        [0, 0, 0],
        [1, 0, 0],
        [1, 1, 0],
        [0, 1, 0],
        [0, 0, 1],
        [1, 0, 1],
        [1, 1, 1],
        [0, 1, 1],
    ]

    cell2 = [
        [0, 0, 2],
        [1, 0, 2],
        [1, 1, 2],
        [0, 1, 2],
        [0, 0, 3],
        [1, 0, 3],
        [1, 1, 3],
        [0, 1, 3],
    ]

    with mapdl.chain_commands:
        for cell in [cell1, cell2]:
            for x, y, z in cell:
                mapdl.n(x=x, y=y, z=z)

    mapdl.e(*list(range(1, 9)))
    mapdl.e(*list(range(9, 17)))
    expected = np.array(
        [
            [1, 1, 1, 1, 0, 0, 0, 0, 1, 0, 1, 2, 3, 4, 5, 6, 7, 8],
            [1, 1, 1, 1, 0, 0, 0, 0, 2, 0, 9, 10, 11, 12, 13, 14, 15, 16],
        ]
    )
    if "Grpc" in str(type(mapdl)):
        # no element number in elements
        expected[:, 8] = 0

    assert np.allclose(np.array(mapdl.mesh.elem), expected)


@pytest.mark.parametrize(
    "parm",
    (
        "my_string",
        1,
        10.0,
        [1, 2, 3],
        [[1, 2, 3], [1, 2, 3]],
        np.random.random((2000)),  # fails on gRPC at 100000
        np.random.random((10, 3)),
        np.random.random((10, 3, 3)),
    ),
)
def test_set_get_parameters(mapdl, parm):
    parm_name = pymapdl.misc.random_string(20)
    mapdl.parameters[parm_name] = parm
    if isinstance(parm, str):
        assert mapdl.parameters[parm_name] == parm
    else:
        assert np.allclose(mapdl.parameters[parm_name], parm)


def test_set_parameters_arr_to_scalar(mapdl, cleared):
    mapdl.parameters["PARM"] = np.arange(10)
    mapdl.parameters["PARM"] = 2


def test_set_parameters_string_spaces(mapdl):
    with pytest.raises(ValueError):
        mapdl.parameters["PARM"] = "string with spaces"


def test_builtin_parameters(mapdl, cleared):
    mapdl.prep7()
    assert mapdl.parameters.routine == "PREP7"

    mapdl.units("SI")
    assert mapdl.parameters.units == "SI"

    assert isinstance(mapdl.parameters.revision, float)

    # Platform could be either windows or Linux, without regards to
    # the testing OS.
    plat = mapdl.parameters.platform
    assert "L" in plat or "W" in plat

    mapdl.csys(1)
    assert mapdl.parameters.csys == 1

    mapdl.dsys(1)
    assert mapdl.parameters.dsys == 1

    mapdl.esys(0)
    assert mapdl.parameters.esys == 0
    assert mapdl.parameters.material == 1
    assert mapdl.parameters.section == 1
    assert mapdl.parameters.real == 1


@skip_no_xserver
def test_eplot(mapdl, make_block):
    init_elem = mapdl.mesh.n_elem
    mapdl.aplot()  # check aplot and verify it doesn't mess up the element plotting
    mapdl.eplot(show_node_numbering=True, background="w", color="b")
    mapdl.aplot()  # check aplot and verify it doesn't mess up the element plotting
    assert mapdl.mesh.n_elem == init_elem


@skip_no_xserver
def test_eplot_savefig(mapdl, make_block, tmpdir):
    filename = str(tmpdir.mkdir("tmpdir").join("tmp.png"))
    mapdl.eplot(
        background="w",
        show_edges=True,
        smooth_shading=True,
        window_size=[1920, 1080],
        savefig=filename,
    )
    assert os.path.isfile(filename)


def test_partial_mesh_nnum(mapdl, make_block):
    allsel_nnum_old = mapdl.mesh.nnum
    mapdl.nsel("S", "NODE", vmin=100, vmax=200)
    allsel_nnum_now = mapdl.mesh.nnum_all
    assert np.allclose(allsel_nnum_old, allsel_nnum_now)

    mapdl.allsel()
    assert np.allclose(allsel_nnum_old, mapdl.mesh.nnum)


def test_partial_mesh_nnum(mapdl, make_block):
    mapdl.nsel("S", "NODE", vmin=1, vmax=10)
    mapdl.esel("S", "ELEM", vmin=10, vmax=20)
    assert mapdl.mesh._grid.n_cells == 11


def test_cyclic_solve(mapdl, cleared):
    # build the cyclic model
    mapdl.prep7()
    mapdl.shpp("off")
    mapdl.cdread("db", examples.sector_archive_file)
    mapdl.prep7()
    time.sleep(1.0)
    mapdl.cyclic()

    # set material properties
    mapdl.mp("NUXY", 1, 0.31)
    mapdl.mp("DENS", 1, 4.1408e-04)
    mapdl.mp("EX", 1, 16900000)
    mapdl.emodif("ALL", "MAT", 1)

    # setup and solve
    mapdl.modal_analysis("LANB", 1, 1, 100000, elcalc=True)
    mapdl.finish()

    # expect 16 result sets (1 mode, 16 blades, 16 modes in mode family)
    mapdl.post1()
    assert mapdl.post_processing.nsets == 16


def test_load_table(mapdl):
    dimx = np.random.randint(3, 15)
    dimy = np.random.randint(3, 15)

    my_conv = np.random.rand(dimx, dimy)
    my_conv[:, 0] = np.arange(dimx)
    my_conv[0, :] = np.arange(dimy)

    mapdl.load_table("my_conv", my_conv)
    assert np.allclose(mapdl.parameters["my_conv"], my_conv[1:, 1:])

    with pytest.raises(ValueError, match='requires that the axis 0 is in ascending order.'):
        my_conv1 = my_conv.copy()
        my_conv1[0, 1] = 4
        mapdl.load_table("my_conv", my_conv1)

    with pytest.raises(ValueError, match='requires that the axis 1 is in ascending order.'):
        my_conv1 = my_conv.copy()
        my_conv1[1, 0] = 4
        mapdl.load_table("my_conv", my_conv1)


def test_load_array(mapdl):

    dimx = np.random.randint(1, 15)
    dimy = np.random.randint(1, 15)
    my_conv = np.random.rand(dimx, dimy)

    mapdl.load_array("my_conv", my_conv)
    assert np.allclose(mapdl.parameters["my_conv"], my_conv)


@pytest.mark.skip_grpc
def test_lssolve(mapdl, cleared):
    mapdl.mute = True

    mapdl.run("/units,user,0.001,0.001,1,1,0,1,1,1")
    mapdl.prep7()
    mapdl.et(1, 182)
    mapdl.mp("ex", 1, 210e3)
    mapdl.mp("nuxy", 1, 0.33)
    mapdl.mp("dens", 1, 7.81e-06)
    mapdl.k(1, 0, 0)
    mapdl.k(2, 5, 0)
    mapdl.k(3, 5, 1)
    mapdl.k(4, 0, 1)
    mapdl.l(1, 2)
    mapdl.l(2, 3)
    mapdl.l(3, 4)
    mapdl.l(4, 1)
    mapdl.al(1, 2, 3, 4)
    mapdl.lsel("s", "", "", 1, 4)
    mapdl.lesize("all", 0.5)
    mapdl.amesh(1)
    mapdl.allsel()
    mapdl.finish()
    mapdl.run("/solu")
    mapdl.antype("static'")
    mapdl.kbc(0)
    mapdl.lsel("s", "", "", 4)
    mapdl.nsll("s", 1)
    mapdl.d("all", "all", 0)
    mapdl.ksel("s", "", "", 3)
    mapdl.nslk("s")
    mapdl.f("all", "fy", 5)
    mapdl.allsel()
    mapdl.lswrite(1)
    mapdl.fdele("all", "all")
    mapdl.ksel("s", "", "", 3)
    mapdl.nslk("s")
    mapdl.f("all", "fy", -5)
    mapdl.allsel()

    lsnum = 2
    mapdl.lswrite(lsnum)
    mapdl.mute = False
    out = mapdl.lssolve(1, lsnum)
    assert f"Load step file number {lsnum}.  Begin solution ..." in out


def test_coriolis(mapdl, cleared):
    """Simply test that we're formatting the input parm for coriolis"""
    # must be v190 or newer
    resp = mapdl.coriolis(True, True, True, True)
    assert "CORIOLIS IN STATIONARY REFERENCE FRAME" in resp
    assert "GYROSCOPIC DAMPING MATRIX WILL BE CALCULATED" in resp
    assert "ROTATING DAMPING MATRIX ACTIVATED" in resp
    assert "PRINT ROTOR MASS SUMMARY ACTIVATED" in resp


def test_title(mapdl, cleared):
    title = 'title1'  # the title cannot be longer than 7 chars. Check *get,parm,active,0,title for more info.
    mapdl.title(title)
    assert title == mapdl.get('par', 'active', '0', 'title')


def test_cdread(mapdl, cleared):
    random_letters = random_string(4)

    mapdl.run(f"PARMTEST='{random_letters}'")
    mapdl.cdwrite('all', 'model2', 'cdb')

    mapdl.clear()
    mapdl.cdread("db", 'model2', 'cdb')

    assert random_letters in mapdl.parameters['PARMTEST']


# CDREAD tests are actually a good way to test 'input' command.
@skip_in_cloud
def test_cdread_different_location(mapdl, cleared, tmpdir):
    random_letters = mapdl.directory.split('/')[0][-3:0]
    dirname = 'tt' + random_letters

    curdir = mapdl.directory
    subdir = tmpdir.mkdir(dirname)

    mapdl.run(f"parmtest='{random_letters}'")
    mapdl.cdwrite('all', subdir.join('model2'), 'cdb')

    mapdl.clear()
    mapdl.cwd(subdir)
    mapdl.cdread("db", 'model2', "cdb")
    mapdl.cwd(curdir)  #Going back

    assert random_letters == mapdl.parameters['parmtest']


def test_cdread_in_python_directory(mapdl, cleared, tmpdir):
    # Writing db file in python directory.
    # Pyansys should upload it when it detects it is not in the APDL directory.
    fullpath = str(tmpdir.join('model.cdb'))
    with open(fullpath, 'w') as fid:
        fid.write(CDB_FILE)

    # check if pymapdl is smart enough to determine if it can access
    # the archive from the current working directory.
    old_cwd = os.getcwd()
    try:
        # We are not checking yet if the file is read correctly, just if the file
        # can be read.
        os.chdir(tmpdir)
        mapdl.cdread('COMB', 'model', 'cdb') # 'COMB' is needed since we use the CDB with the strange line endings.
        assert asserting_cdread_cdwrite_tests(mapdl) and not warns_in_cdread_error_log(mapdl)

        clearing_cdread_cdwrite_tests(mapdl)
        mapdl.cdread('COMB', 'model.cdb')
        assert asserting_cdread_cdwrite_tests(mapdl) and not warns_in_cdread_error_log(mapdl)

        clearing_cdread_cdwrite_tests(mapdl)
        mapdl.cdread('COMB', 'model')
        assert asserting_cdread_cdwrite_tests(mapdl) and not warns_in_cdread_error_log(mapdl)

    finally:
        # always change back to the previous directory
        os.chdir(old_cwd)

    clearing_cdread_cdwrite_tests(mapdl)
    fullpath = str(tmpdir.join('model.cdb'))
    mapdl.cdread('COMB', fullpath)
    assert asserting_cdread_cdwrite_tests(mapdl) and not warns_in_cdread_error_log(mapdl)

    clearing_cdread_cdwrite_tests(mapdl)
    fullpath = str(tmpdir.join('model'))
    mapdl.cdread('COMB', fullpath, 'cdb')
    assert asserting_cdread_cdwrite_tests(mapdl) and not warns_in_cdread_error_log(mapdl)

    clearing_cdread_cdwrite_tests(mapdl)
    fullpath = str(tmpdir.join('model'))
    mapdl.cdread('COMB', fullpath)
    assert asserting_cdread_cdwrite_tests(mapdl) and not warns_in_cdread_error_log(mapdl)


def test_cdread_in_apdl_directory(mapdl, cleared):
    # Writing a db file in apdl directory, using APDL.
    # Using APDL to write the archive as there are be cases where the
    # python code cannot reach the APDL execution directory because it
    # is remote.
    mapdl.run("*SET,T_PAR,'asdf1234'")
    mapdl.run("CDWRITE,'DB','model','cdb'")

    clearing_cdread_cdwrite_tests(mapdl)
    mapdl.cdread('db', 'model', 'cdb')
    assert asserting_cdread_cdwrite_tests(mapdl)

    clearing_cdread_cdwrite_tests(mapdl)
    mapdl.cdread('db', 'model.cdb')
    assert asserting_cdread_cdwrite_tests(mapdl)

    clearing_cdread_cdwrite_tests(mapdl)
    mapdl.cdread('db', 'model')
    assert asserting_cdread_cdwrite_tests(mapdl)

    clearing_cdread_cdwrite_tests(mapdl)
    fullpath = os.path.join(mapdl.directory, 'model.cdb')
    mapdl.cdread('db', fullpath)
    assert asserting_cdread_cdwrite_tests(mapdl)

    clearing_cdread_cdwrite_tests(mapdl)
    fullpath = os.path.join(mapdl.directory, 'model')
    mapdl.cdread('db', fullpath, 'cdb')
    assert asserting_cdread_cdwrite_tests(mapdl)

    clearing_cdread_cdwrite_tests(mapdl)
    fullpath = os.path.join(mapdl.directory, 'model')
    mapdl.cdread('db', fullpath)
    assert asserting_cdread_cdwrite_tests(mapdl)


def test_inval_commands(mapdl, cleared):
    """Test the output of invalid commands"""
    cmds = ["*END", "*vwrite", "/eof", "cmatrix", "*REpeAT"]
    for each_cmd in cmds:
        with pytest.raises(RuntimeError):
            mapdl.run(each_cmd)


def test_inval_commands_silent(mapdl, tmpdir, cleared):
    assert mapdl.run("parm = 'asdf'")  # assert it is not empty
    mapdl.nopr()
    assert mapdl.run("parm = 'asdf'")  # assert it is not empty

    assert not mapdl._run('/nopr')  # setting /nopr and assert it is empty
    assert not mapdl.run("parm = 'asdf'")  # assert it is not empty

    mapdl._run('/gopr') # getting settings back


@skip_in_cloud
def test_path_without_spaces(mapdl, path_tests):
    resp = mapdl.cwd(path_tests.path_without_spaces)
    assert 'WARNING' not in resp


@skip_in_cloud
def test_path_with_spaces(mapdl, path_tests):
    resp = mapdl.cwd(path_tests.path_with_spaces)
    assert 'WARNING' not in resp


@skip_in_cloud
def test_path_with_single_quote(mapdl, path_tests):
    with pytest.raises(RuntimeError):
        resp = mapdl.cwd(path_tests.path_with_single_quote)
        assert 'WARNING' not in resp


@skip_in_cloud
def test_cwd_directory(mapdl, tmpdir):

    mapdl.directory = str(tmpdir)
    assert mapdl.directory == str(tmpdir).replace('\\', '/')

    wrong_path = 'wrong_path'
    with pytest.warns(Warning) as record:
        mapdl.directory = wrong_path
        assert 'The working directory specified' in record.list[-1].message.args[0]
        assert 'is not a directory on' in record.list[-1].message.args[0]


<<<<<<< HEAD
@skip_in_cloud
def test_inquire(mapdl):

    # Testing basic functions (First block: Functions)
    assert 'apdl' in mapdl.inquire('apdl').lower()

    # **Returning the Value of an Environment Variable to a Parameter**
    env = list(os.environ.keys())[0]
    if os.name == 'nt':
        env_value = os.getenv(env).split(';')[0]
    elif os.name == 'posix':
        env_value = os.getenv(env).split(':')[0]
    else:
        raise Exception('Not supported OS.')

    env_ = mapdl.inquire('ENV', env, 0)
    assert env_ == env_value

    # **Returning the Value of a Title to a Parameter**
    title = 'This is the title'
    mapdl.title(title)
    assert title == mapdl.inquire('title')

    # **Returning Information About a File to a Parameter**
    jobname = mapdl.inquire('jobname')
    assert mapdl.inquire('exist', jobname + '.lock')
    assert mapdl.inquire('exist', jobname , 'lock')
=======
def test_handle_hidden_nodes(mapdl, beam188_solve):
    # Sometimes, MAPDL will return virtual, or hidden nodes.
    # These appear to be at the beginning of the of the
    # array. This behavior was identified in
    # https://github.com/pyansys/pymapdl/issues/751

    # this should just run without error. Add in a trivial assert as best-practice
    assert mapdl.mesh.grid.n_points == mapdl.mesh.n_node
>>>>>>> 45be250a
<|MERGE_RESOLUTION|>--- conflicted
+++ resolved
@@ -1008,10 +1008,8 @@
         assert 'is not a directory on' in record.list[-1].message.args[0]
 
 
-<<<<<<< HEAD
 @skip_in_cloud
 def test_inquire(mapdl):
-
     # Testing basic functions (First block: Functions)
     assert 'apdl' in mapdl.inquire('apdl').lower()
 
@@ -1036,7 +1034,8 @@
     jobname = mapdl.inquire('jobname')
     assert mapdl.inquire('exist', jobname + '.lock')
     assert mapdl.inquire('exist', jobname , 'lock')
-=======
+
+
 def test_handle_hidden_nodes(mapdl, beam188_solve):
     # Sometimes, MAPDL will return virtual, or hidden nodes.
     # These appear to be at the beginning of the of the
@@ -1044,5 +1043,4 @@
     # https://github.com/pyansys/pymapdl/issues/751
 
     # this should just run without error. Add in a trivial assert as best-practice
-    assert mapdl.mesh.grid.n_points == mapdl.mesh.n_node
->>>>>>> 45be250a
+    assert mapdl.mesh.grid.n_points == mapdl.mesh.n_node
--- conflicted
+++ resolved
@@ -334,8 +334,6 @@
         mapdl.input("thisisnotafile")
 
 
-<<<<<<< HEAD
-=======
 @skip_no_xserver
 @pytest.mark.parametrize("vtk", [True, False, None])
 def test_kplot(cleared, mapdl, tmpdir, vtk):
@@ -377,7 +375,6 @@
     mapdl.vplot(vtk=vtk, color_areas=True)
 
 
->>>>>>> d1231006
 def test_keypoints(cleared, mapdl):
     assert mapdl.geometry.n_keypoint == 0
     kps = [[0, 0, 0], [1, 0, 0], [1, 1, 0], [0, 1, 0]]
@@ -412,8 +409,6 @@
     assert mapdl.geometry.n_line == 4
 
 
-<<<<<<< HEAD
-=======
 @skip_no_xserver
 @pytest.mark.parametrize("vtk", [True, False, None])
 def test_lplot(cleared, mapdl, tmpdir, vtk):
@@ -433,7 +428,6 @@
         assert os.path.isfile(filename)
 
 
->>>>>>> d1231006
 @skip_in_cloud
 def test_apdl_logging_start(tmpdir):
     filename = str(tmpdir.mkdir("tmpdir").join("tmp.inp"))
@@ -571,8 +565,6 @@
     assert np.allclose(mapdl.mesh.enum, range(1, mapdl.mesh.n_elem + 1))
 
 
-<<<<<<< HEAD
-=======
 @pytest.mark.parametrize("nnum", [True, False])
 @pytest.mark.parametrize("vtk", [True, False, None])
 @skip_no_xserver
@@ -591,7 +583,6 @@
     mapdl.nplot(vtk=False)
 
 
->>>>>>> d1231006
 def test_elements(cleared, mapdl):
     mapdl.et(1, 185)
 
@@ -699,8 +690,6 @@
     assert mapdl.parameters.real == 1
 
 
-<<<<<<< HEAD
-=======
 @skip_no_xserver
 @pytest.mark.parametrize("vtk", [True, False, None])
 def test_eplot(mapdl, make_block, vtk):
@@ -725,7 +714,6 @@
     assert os.path.isfile(filename)
 
 
->>>>>>> d1231006
 def test_partial_mesh_nnum(mapdl, make_block):
     allsel_nnum_old = mapdl.mesh.nnum
     mapdl.nsel("S", "NODE", vmin=100, vmax=200)

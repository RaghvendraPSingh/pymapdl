"""Small or misc tests that don't fit in other test modules"""
import inspect
import os

import numpy as np
import pytest
from pyvista.plotting import system_supports_plotting

from ansys.mapdl import core as pymapdl
from ansys.mapdl.core.misc import (
    check_valid_ip,
    check_valid_port,
    check_valid_start_instance,
    get_ansys_bin,
<<<<<<< HEAD
    last_created,
    no_return,
    run_as_prep7,
=======
    load_file,
>>>>>>> 2fb7a562
)


def test_report():
    report = pymapdl.Report(gpu=system_supports_plotting())
    assert "PyMAPDL Software and Environment Report" in str(report)


@pytest.mark.parametrize(
    "ip",
    [
        "localhost",
        "LOCALhost",
        "192.1.1.1",
        "127.0.0.01",
        pytest.param("asdf", marks=pytest.mark.xfail),
        pytest.param("300.2.2.2", marks=pytest.mark.xfail),
    ],
)
def test_check_valid_ip(ip):
    check_valid_ip(ip)


@pytest.mark.parametrize(
    "port",
    [
        5000,
        50053,
        10000,
        pytest.param("asdf", marks=pytest.mark.xfail),
        pytest.param("2323", marks=pytest.mark.xfail),
        pytest.param(1, marks=pytest.mark.xfail),
        pytest.param(1e9, marks=pytest.mark.xfail),
    ],
)
def test_check_valid_port(port):
    check_valid_port(port)


@pytest.mark.parametrize(
    "start_instance",
    [
        "true",
        "TRue",
        "False",
        True,
        False,
        pytest.param("asdf", marks=pytest.mark.xfail),
        pytest.param("2323", marks=pytest.mark.xfail),
        pytest.param(1, marks=pytest.mark.xfail),
        pytest.param(1e9, marks=pytest.mark.xfail),
    ],
)
def test_check_valid_start_instance(start_instance):
    check_valid_start_instance(start_instance)


def test_creation_time(tmpdir):
    files_ = []
    for i in range(4):
        file_name = f"tmp_{i}.tmp"
        file_path = str(tmpdir.join(file_name))
        files_.append(file_path)

        with open(file_path, "w") as fid:
            fid.write("")

    assert last_created(files_) is not None


def test_run_as_prep7(mapdl, cleared):
    mapdl.post1()
    assert "POST1" in mapdl.parameters.routine

    @run_as_prep7
    def fun(
        mapdl,
    ):  # This function is for mapdl methods, hence we have to pass the MAPDL instance somehow.
        mapdl.k("", 1, 1, 1)

    fun(mapdl)
    assert "POST1" in mapdl.parameters.routine
    last_keypoint = np.array(mapdl.klist().splitlines()[-1].split(), dtype=float)[0:4]
    assert np.allclose(last_keypoint, np.array([1, 1, 1, 1]))


def test_no_return(mapdl, cleared):
    mapdl.prep7()

    @no_return
    def fun(
        mapdl,
    ):  # This function is for mapdl methods, hence we have to pass the MAPDL instance somehow.
        mapdl.k("", 1, 1, 1)

    assert fun(mapdl) is None
    last_keypoint = np.array(mapdl.klist().splitlines()[-1].split(), dtype=float)[0:4]
    assert np.allclose(last_keypoint, np.array([1, 1, 1, 1]))


def test_get_ansys_bin(mapdl):
    rver = mapdl.__str__().splitlines()[1].split(":")[1].strip().replace(".", "")
    assert isinstance(get_ansys_bin(rver), str)


def test_mapdl_info(mapdl, capfd):
    info = mapdl.info
    for attr, value in inspect.getmembers(info):
        if not attr.startswith("_") and attr not in ["title", "stitles"]:
            assert isinstance(value, str)

            with pytest.raises(AttributeError):
                setattr(info, attr, "any_value")

    assert "PyMAPDL" in mapdl.info.__repr__()
    out = info.__str__()

    assert "ansys" in out.lower()
    assert "Product" in out
    assert "MAPDL Version" in out
    assert "UPDATE" in out


def test_info_title(mapdl):
    title = "this is my title"
    mapdl.info.title = title
    assert title == mapdl.info.title


def test_info_stitle(mapdl):
    info = mapdl.info

    assert not info.stitles
    stitles = ["asfd", "qwer", "zxcv", "jkl"]
    info.stitles = "\n".join(stitles)

    assert stitles == info.stitles

    stitles = stitles[::-1]

    info.stitles = stitles
    assert stitles == info.stitles

    info.stitles = None
    assert not info.stitles


@pytest.mark.parametrize("file_", ["dummy.dumdum", "dumdum.dummy"])
def test_load_file_local(mapdl, tmpdir, file_):
    """Checking 'load_file' function.

    In CICD it seems we cannot write to the root folder '/'.
    Hence we cannot really test the files are being uploaded.
    So the assert in the '/' directory are commented.
    """
    mapdl._local = True

    if file_ == "dumdum.dummy":
        file_path = str(tmpdir.mkdir("tmpdir").join(file_))
    else:
        file_path = file_

    # When the file does not exist
    with pytest.raises(FileNotFoundError):
        load_file(mapdl, file_path)

    # File is in the python working directory
    with open(file_path, "w") as fid:
        fid.write("empty")

    assert os.path.exists(file_path)
    if mapdl.directory != "/":
        assert not os.path.exists(os.path.join(mapdl.directory, file_))

    load_file(mapdl, file_path)

    # File is in both, the python working directory and MAPDL directory
    assert os.path.exists(file_path)

    if mapdl.directory != "/":
        assert os.path.exists(os.path.join(mapdl.directory, file_))

        with pytest.warns(UserWarning, match=f"The file '{file_}' is present in both,"):
            load_file(mapdl, file_path)

        with open(os.path.join(mapdl.directory, file_), "r") as fid:
            assert "empty" in fid.read()

    # checking the overwriting with local
    # Changing local file first
    with open(file_path, "w") as fid:
        fid.write("not that empty")

    load_file(mapdl, file_path, priority_mapdl_file=False)

    if mapdl.directory != "/":
        with open(os.path.join(mapdl.directory, file_), "r") as fid:
            assert "not that empty" in fid.read()

    # File is in the MAPDL working directory
    os.remove(file_path)  # removing local.

    assert not os.path.exists(file_path)

    if mapdl.directory != "/":
        assert os.path.exists(os.path.join(mapdl.directory, file_))

        load_file(mapdl, file_path)

    mapdl._local = False
    if mapdl.directory != "/":
        os.remove(os.path.join(mapdl.directory, file_))


def test_plain_report():
    from ansys.mapdl.core.misc import Plain_Report

    core = ["numpy", "ansys.mapdl.reader"]
    optional = ["pyvista", "tqdm"]
    additional = ["scipy", "ger"]

    report = Plain_Report(core=core, optional=optional, additional=additional)
    rep_str = report.__repr__()

    for each in core + optional + additional:
        assert each in rep_str

    # There should be only one package not found ("ger")
    assert "Package not found" in rep_str
    _rep_str = rep_str.replace("Package not found", "", 1)
    assert "Package not found" not in _rep_str

    assert "\n" in rep_str
    assert len(rep_str.splitlines()) > 3

    assert "Core packages" in rep_str
    assert "Optional packages" in rep_str
    assert "Additional packages" in rep_str


def test_plain_report_no_options():
    from ansys.mapdl.core.misc import Plain_Report

    core = ["numpy", "ansys.mapdl.reader"]

    report = Plain_Report(core=core)
    rep_str = report.__repr__()

    for each in core:
        assert each in rep_str

    assert "\n" in rep_str
    assert len(rep_str.splitlines()) > 3

    assert "Core packages" in rep_str
    assert "Optional packages" not in rep_str
    assert "Additional packages" not in rep_str<|MERGE_RESOLUTION|>--- conflicted
+++ resolved
@@ -12,13 +12,10 @@
     check_valid_port,
     check_valid_start_instance,
     get_ansys_bin,
-<<<<<<< HEAD
     last_created,
+    load_file,
     no_return,
     run_as_prep7,
-=======
-    load_file,
->>>>>>> 2fb7a562
 )
 
 

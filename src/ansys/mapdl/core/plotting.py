"""Plotting helper for MAPDL using pyvista"""
import numpy as np

from ansys.mapdl.core.misc import get_bounding_box, unique_rows

from .theme import MapdlTheme

# Supported labels
BC_D = [
    "TEMP",
    "UX",
    "UY",
    "UZ",
    "VOLT",  # "MAG"
]
BC_F = [
    "HEAT",
    "FX",
    "FY",
    "FZ",
    "AMPS",
    "CHRGS",
    # "FLUX",
    "CSGZ",
]  # TODO: Add moments MX, MY, MZ
FIELDS = {
    "MECHANICAL": ["UX", "UY", "UZ", "FX", "FY", "FZ"],
    "THERMAL": ["TEMP", "HEAT"],
    "ELECTRICAL": ["VOLT", "CHRGS", "AMPS"],
}


# All boundary conditions:
BCS = BC_D.copy()
BCS.extend(BC_F)

# Allowed entities to plot their boundary conditions
ALLOWED_TARGETS = ["NODES"]

# Symbols for constrains
TEMP = pv.Sphere(center=(0, 0, 0), radius=0.5)

UX = pv.Arrow(
    start=(-1, 0, 0), direction=(1, 0, 0), tip_length=1, tip_radius=0.5, scale=1.0
)
UY = pv.Arrow(
    start=(0, -1, 0), direction=(0, 1, 0), tip_length=1, tip_radius=0.5, scale=1.0
)

UZ = pv.Arrow(
    start=(0, 0, -1), direction=(0, 0, 1), tip_length=1, tip_radius=0.5, scale=1.0
)


FX = pv.Arrow(
    start=(-1, 0, 0), direction=(1, 0, 0), tip_length=0.5, tip_radius=0.25, scale=1.0
)
FY = pv.Arrow(
    start=(0, -1, 0), direction=(0, 1, 0), tip_length=0.5, tip_radius=0.25, scale=1.0
)

FZ = pv.Arrow(
    start=(0, 0, -1), direction=(0, 0, 1), tip_length=0.5, tip_radius=0.25, scale=1.0
)


def get_VOLT():
    model_a = pv.Cylinder(
        center=(0, 0, 0), direction=(1, 0, 0), radius=0.2, height=2
    ).triangulate()

    model_b = pv.Cylinder(
        center=(0, 0, 0), direction=(0, 1, 0), radius=0.2, height=2
    ).triangulate()

    model_c = pv.Cylinder(
        center=(0, 0, 0), direction=(0, 0, 1), radius=0.2, height=2
    ).triangulate()

    result = model_a.merge(model_b).triangulate()
    result = result.merge(model_c)

    result.rotate_z(45.0, inplace=True)
    result.rotate_vector(vector=(1, -1, 0), angle=-45, point=(0, 0, 0), inplace=True)

    return result


VOLT = get_VOLT()


HEAT = pv.Cube(center=(0, 0, 0), x_length=1.0, y_length=1.0, z_length=1.0)

BC_plot_settings = {
    "TEMP": {"color": "orange", "glyph": TEMP},
    "HEAT": {"color": "red", "glyph": HEAT},
    "UX": {"color": "red", "glyph": UX},
    "UY": {"color": "green", "glyph": UY},
    "UZ": {"color": "blue", "glyph": UZ},
    "VOLT": {"color": "yellow", "glyph": VOLT},
    "FX": {"color": "red", "glyph": FX},
    "FY": {"color": "green", "glyph": FY},
    "FZ": {"color": "blue", "glyph": FZ},
    "AMPS": {"color": "grey", "glyph": VOLT},
    "CHRGS": {"color": "grey", "glyph": VOLT},
}

# Using * to force all the following arguments to be keyword only.
def _general_plotter(
    meshes,
    points,
    labels,
    *,
    cpos=None,
    show_bounds=False,
    show_axes=True,
    background=None,
    off_screen=None,
    notebook=None,
    # add_mesh kwargs:
    style=None,
    color="w",
    show_edges=None,
    edge_color=None,
    point_size=5.0,
    line_width=None,
    opacity=1.0,
    flip_scalars=False,
    lighting=None,
    n_colors=256,
    interpolate_before_map=True,
    cmap=None,
    render_points_as_spheres=False,
    render_lines_as_tubes=False,
    scalar_bar_args={},
    smooth_shading=None,
    split_sharp_edges=None,
    feature_angle=30.0,
    show_scalar_bar=None,
    # labels kwargs
    font_size=None,
    font_family=None,
    text_color=None,
    theme=None,
):
    """General pymapdl plotter for APDL geometry and meshes.

    Parameters
    ----------
    title : str, optional
        Add given title to plot.

    cpos : list(tuple(floats)), str
        The camera position to use.  You can either use a saved camera
        position or specify one of the following strings:

        - ``"xy"``
        - ``"xz"``
        - ``"yz"``
        - ``"yx"``
        - ``"zx"``
        - ``"zy"``
        - ``"iso"``

    off_screen : bool, optional
        Renders off screen when ``True``.  Useful for automated
        screenshots.

    window_size : list, optional
        Window size in pixels.  Defaults to ``[1024, 768]``

    notebook : bool, optional
        When True, the resulting plot is placed inline a jupyter
        notebook.  Assumes a jupyter console is active.  Automatically
        enables ``off_screen``.

    show_bounds : bool, optional
        Shows mesh bounds when ``True``.

    show_axes : bool, optional
        Shows a vtk axes widget.  Enabled by default.

    savefig : str, optional
        Saves screenshot to a file path. If used, ``notebook`` and
        ``off_screen`` are evaluated to ``False`` and ``True``
        respectively.

    style : string, optional
        Visualization style of the mesh.  One of the following:
        ``style='surface'``, ``style='wireframe'``,
        ``style='points'``.  Defaults to ``'surface'``. Note that
        ``'wireframe'`` only shows a wireframe of the outer geometry.

    color : string or 3 item list, optional
        Use to make the entire mesh have a single solid color.  Either
        a string, RGB list, or hex color string.  For example:
        ``color='white'``, ``color='w'``, ``color=[1, 1, 1]``, or
        ``color='#FFFFFF'``. Color will be overridden if scalars are
        specified.

    show_edges : bool, optional
        Shows the edges of a mesh.  Does not apply to a wireframe
        representation.

    edge_color : string or 3 item list, optional, defaults to black
        The solid color to give the edges when ``show_edges=True``.
        Either a string, RGB list, or hex color string.

    point_size : float, optional
        Point size of any nodes in the dataset plotted. Also applicable
        when ``style='points'``. Default ``5.0``

    line_width : float, optional
        Thickness of lines.  Only valid for wireframe and surface
        representations.  Default None.

    opacity : float, str, array-like
        Opacity of the mesh. If a single float value is given, it will be
        the global opacity of the mesh and uniformly applied everywhere
        should be between 0 and 1. A string can also be specified to map
        the scalars range to a predefined opacity transfer function
        (options include: ``'linear'``, ``'linear_r'``, ``'geom'``, or
        ``'geom_r'``).
        A string could also be used to map a scalars array from the mesh to
        the opacity (must have same number of elements as the
        ``scalars`` argument). Or you can pass a custom made transfer
        function that is an array either ``n_colors`` in length or shorter.

    n_colors : int, optional
        Number of colors to use when displaying scalars. Defaults to 256.
        The scalar bar will also have this many colors.

    cmap : str, list, optional
       Name of the Matplotlib colormap to us when mapping the
       ``scalars``.  See available Matplotlib colormaps.  Only
       applicable for when displaying ``scalars``. Requires Matplotlib
       to be installed.  ``colormap`` is also an accepted alias for
       this. If ``colorcet`` or ``cmocean`` are installed, their
       colormaps can be specified by name.

       You can also specify a list of colors to override an
       existing colormap with a custom one.  For example, to
       create a three color colormap you might specify
       ``['green', 'red', 'blue']``

    render_points_as_spheres : bool, optional
        Render points as spheres.

    render_lines_as_tubes : bool, optional
        Renders lines as tubes.

    smooth_shading : bool, optional
        Smoothly render curved surfaces when plotting.  Not helpful
        for all meshes.

    split_sharp_edge : bool, optional
        Split sharp edges exceeding 30 degrees when plotting with
        smooth shading.  Control the angle with the optional
        keyword argument ``feature_angle``.
        By default this is ``False``.

        .. note:: Note that enabling this will create a copy of
           the input mesh within the plotter.

    feature_angle : float, optional
        Angle to consider an edge a sharp edge. Default 30 degrees.

    theme : pyvista.DefaultTheme, optional
        PyVista theme. Defaults to `PyMAPDL theme <https://github
        .com/pyansys/pyansys-sphinx-theme>`_.

    Returns
    -------
    pyvista.Plotter
        Instance of ``pyvista.Plotter``.

    Examples
    --------
    Plot areas and modify the background color to ``'black'``

    >>> p = mapdl.aplot(background='black')

    Enable smooth_shading on an element plot.

    >>> p = mapdl.eplot(smooth_shading=True)

    Return the plotting instance, modify it, and display the plot.

    >>> pl = mapdl.aplot()
    >>> pl.show_bounds()
    >>> pl.set_background('black')
    >>> pl.add_text('my text')
    >>> pl.show()

    Save a screenshot to disk without showing the plot.

    >>> mapdl.eplot(background='w', show_edges=True, smooth_shading=True,
                    window_size=[1920, 1080], savefig='screenshot.png',
                    off_screen=True)

    """
    # Lazy import
    import pyvista as pv
<<<<<<< HEAD

    if notebook:
        off_screen = True

    if savefig:
        off_screen = True
        notebook = False
=======
>>>>>>> f50a3b0e

    if theme is None:
        theme = MapdlTheme()

    pl = pv.Plotter(off_screen=off_screen, notebook=notebook, theme=theme)

    if background:
        pl.set_background(background)

    for point in points:
        pl.add_points(
            point["points"],
            scalars=point.get("scalars", None),
            color=color,
            show_edges=show_edges,
            edge_color=edge_color,
            point_size=point_size,
            line_width=line_width,
            opacity=opacity,
            flip_scalars=flip_scalars,
            lighting=lighting,
            n_colors=n_colors,
            interpolate_before_map=interpolate_before_map,
            cmap=cmap,
            render_points_as_spheres=render_points_as_spheres,
            render_lines_as_tubes=render_lines_as_tubes,
        )

    for mesh in meshes:
        pl.add_mesh(
            mesh["mesh"],
            scalars=mesh.get("scalars"),
            scalar_bar_args=scalar_bar_args,
            color=mesh.get("color", color),
            style=mesh.get("style", style),
            show_edges=show_edges,
            edge_color=edge_color,
            smooth_shading=smooth_shading,
            split_sharp_edges=split_sharp_edges,
            feature_angle=feature_angle,
            point_size=point_size,
            line_width=line_width,
            show_scalar_bar=show_scalar_bar,
            opacity=opacity,
            flip_scalars=flip_scalars,
            lighting=lighting,
            n_colors=n_colors,
            interpolate_before_map=interpolate_before_map,
            cmap=cmap,
            render_points_as_spheres=render_points_as_spheres,
            render_lines_as_tubes=render_lines_as_tubes,
        )

    for label in labels:
        # verify points are not duplicates
        points, idx, _ = unique_rows(np.array(label["points"]))
        labels = np.array(label["labels"])[idx].tolist()

        pl.add_point_labels(
            points,
            labels,
            show_points=False,
            shadow=False,
            font_size=font_size,
            font_family=font_family,
            text_color=text_color,
        )

    if cpos:
        pl.camera_position = cpos

    if show_bounds:
        pl.show_bounds()

    if show_axes:
        pl.show_axes()

    return pl


# Using * to force all the following arguments to be keyword only.
def general_plotter(
    meshes,
    points,
    labels,
    *,
    title="",
    cpos=None,
    show_bounds=False,
    show_axes=True,
    background=None,
    off_screen=None,
    savefig=None,
    window_size=None,
    notebook=None,
    # add_mesh kwargs:
    style=None,
    color="w",
    show_edges=None,
    edge_color=None,
    point_size=5.0,
    line_width=None,
    opacity=1.0,
    flip_scalars=False,
    lighting=None,
    n_colors=256,
    interpolate_before_map=True,
    cmap=None,
    render_points_as_spheres=False,
    render_lines_as_tubes=False,
    scalar_bar_args={},
    smooth_shading=None,
    show_scalar_bar=None,
    # labels kwargs
    font_size=None,
    font_family=None,
    text_color=None,
    theme=None,
    return_plotter=False,
    return_cpos=False,
    mapdl=None,
    plot_bc=False,
    plot_bc_legend=None,
    plot_bc_labels=None,
    bc_labels=None,
    bc_target=None,
    bc_glyph_size=None,
    bc_labels_font_size=16,
):
    """General pymapdl plotter for APDL geometry and meshes.

    Parameters
    ----------
    title : str, optional
        Add given title to plot.

    cpos : list(tuple(floats)), str
        The camera position to use.  You can either use a saved camera
        position or specify one of the following strings:

        - ``"xy"``
        - ``"xz"``
        - ``"yz"``
        - ``"yx"``
        - ``"zx"``
        - ``"zy"``
        - ``"iso"``

    off_screen : bool, optional
        Renders off screen when ``True``.  Useful for automated
        screenshots.

    window_size : list, optional
        Window size in pixels.  Defaults to ``[1024, 768]``

    notebook : bool, optional
        When True, the resulting plot is placed inline a jupyter
        notebook.  Assumes a jupyter console is active.  Automatically
        enables off_screen.

    show_bounds : bool, optional
        Shows mesh bounds when ``True``.

    show_axes : bool, optional
        Shows a vtk axes widget.  Enabled by default.

    savefig : str, optional
        Saves screenshot to a file path.

    style : string, optional
        Visualization style of the mesh.  One of the following:
        ``style='surface'``, ``style='wireframe'``,
        ``style='points'``.  Defaults to ``'surface'``. Note that
        ``'wireframe'`` only shows a wireframe of the outer geometry.

    color : string or 3 item list, optional
        Use to make the entire mesh have a single solid color.  Either
        a string, RGB list, or hex color string.  For example:
        ``color='white'``, ``color='w'``, ``color=[1, 1, 1]``, or
        ``color='#FFFFFF'``. Color will be overridden if scalars are
        specified.

    show_edges : bool, optional
        Shows the edges of a mesh.  Does not apply to a wireframe
        representation.

    edge_color : string or 3 item list, optional,
        The solid color to give the edges when ``show_edges=True``.
        Either a string, RGB list, or hex color string.
        Defaults to black.

    point_size : float, optional
        Point size of any nodes in the dataset plotted. Also applicable
        when style='points'. Default ``5.0``

    line_width : float, optional
        Thickness of lines.  Only valid for wireframe and surface
        representations.  Default None.

    opacity : float, str, array-like
        Opacity of the mesh. If a single float value is given, it will be
        the global opacity of the mesh and uniformly applied everywhere -
        should be between 0 and 1. A string can also be specified to map
        the scalars range to a predefined opacity transfer function
        (options include: 'linear', 'linear_r', 'geom', 'geom_r').
        A string could also be used to map a scalars array from the mesh to
        the opacity (must have same number of elements as the
        ``scalars`` argument). Or you can pass a custom made transfer
        function that is an array either ``n_colors`` in length or shorter.

    n_colors : int, optional
        Number of colors to use when displaying scalars. Defaults to 256.
        The scalar bar will also have this many colors.

    cmap : str, list, optional
       Name of the Matplotlib colormap to us when mapping the
       ``scalars``.  See available Matplotlib colormaps.  Only
       applicable for when displaying ``scalars``. Requires Matplotlib
       to be installed.  ``colormap`` is also an accepted alias for
       this. If ``colorcet`` or ``cmocean`` are installed, their
       colormaps can be specified by name.

       You can also specify a list of colors to override an
       existing colormap with a custom one.  For example, to
       create a three color colormap you might specify
       ``['green', 'red', 'blue']``

    render_points_as_spheres : bool, optional
        Render points as spheres.

    render_lines_as_tubes : bool, optional
        Renders lines as tubes.

    smooth_shading : bool, optional
        Smoothly render curved surfaces when plotting.  Not helpful
        for all meshes.

    theme : pyvista.DefaultTheme, optional
        PyVista theme.  Defaults to PyMAPDL theme.

    return_plotter : bool, optional
        Return the plotting object rather than showing the plot and
        returning the camera position.  Default ``False``.
        This overrides the ``return_cpos`` value.

    return_cpos : bool, optional
        Returns the camera position as an array. Default ``False``.

    mapdl : Mapdl instance, optional
        If you want to use `plot_bc` keyword, the MAPDL instance
        needs to be passed as argument. Defaults to ``None``

    plot_bc : bool, optional
        Activate the plotting of the boundary conditions.
        Defaults to ``False``.

        .. warning:: This is in alpha state.

    plot_bc_legend : bool, optional
        Shows the boundary conditions legend.
        Defaults to ``False``

    plot_bc_labels : bool, optional
        Shows the boundary conditions label per node.
        Defaults to ``False``.

    bc_labels : List[str], Tuple(str), optional
        List or tuple of strings with the boundary conditions
        to plot, i.e. ["UX", "UZ"].
        You can obtain the allowed boundary conditions by
        evaluating ``ansys.mapdl.core.plotting.BCS``.
        You can use also the following shortcuts:

        * **'mechanical'**
          To plot the following mechanical boundary conditions:
          'UX', 'UY', 'UZ', 'FX', 'FY', and 'FZ'.
          Rotational or momentum boundary conditions are not
          allowed.

        * **'thermal'**
          To plot the following boundary conditions: 'TEMP' and
          'HEAT'.

        * **'electrical'**
          To plot the following electrical boundary conditions:
          'VOLT', 'CHRGS', and 'AMPS'.

        Defaults to all the allowed boundary conditions present
        in the responses of :func:`ansys.mapdl.core.Mapdl.dlist`
        and :func:`ansys.mapdl.core.Mapdl.flist()`.

    bc_target : List[str], Tuple(str), optional
        Specify the boundary conditions target
        to plot, i.e. "Nodes", "Elements".
        You can obtain the allowed boundary conditions target by
        evaluating ``ansys.mapdl.core.plotting.ALLOWED_TARGETS``.
        Defaults to only ``Nodes``.

    bc_glyph_size : float, optional
        Specify the size of the glyph used for the boundary
        conditions plotting.
        By default is ratio of the bounding box dimensions.

    bc_labels_font_size : float, optional
        Size of the text on the boundary conditions labels.
        By default it is 16.

    Returns
    -------
    cpos or pyvista.Plotter or None
        Camera position or instance of ``pyvista.Plotter`` or ``None`` depending
        on ``return_plotter`` and ``return_cpos``.

    Notes
    -----
    Plotting boundary conditions is still under-development, so feel free to share feedback
    or suggestion in `PyMAPDL <https://github.com/pyansys/pymapdl>`_.
    At the moment only nodal boundary conditions can be shown (``bc_target='Nodes'``), and only
    the following types of boundary conditions:

    +------------+--------------------------------------+
    | Field      | Boundary conditions                  |
    +============+======================================+
    | MECHANICAL | ["UX", "UY", "UZ", "FX", "FY", "FZ"] |
    +------------+--------------------------------------+
    | THERMAL    | ["TEMP", "HEAT"]                     |
    +------------+--------------------------------------+
    | ELECTRICAL | ["VOLT", "CHRGS", "AMPS"]            |
    +------------+--------------------------------------+

    Examples
    --------
    Plot areas and modify the background color to ``'black'``

    >>> cpos = mapdl.aplot(background='black')

    Enable smooth_shading on an element plot.

    >>> cpos = mapdl.eplot(smooth_shading=True)

    Plot boundary conditions "UX" and "UZ" on the nodes:

    >>> mapdl.nplot(plot_bc=True, bc_labels=["UX", "UZ"], plot_bc_labels=True)

    Return the plotting instance, modify it, and display the plot.

    >>> pl = mapdl.aplot(return_plotter=True)
    >>> pl.show_bounds()
    >>> pl.set_background('black')
    >>> pl.add_text('my text')
    >>> pl.show()

    Save a screenshot to disk without showing the plot.

    >>> mapdl.eplot(background='w', show_edges=True, smooth_shading=True,
                    window_size=[1920, 1080], savefig='screenshot.png',
                    off_screen=True)

    """
    if notebook:
        off_screen = True

    if savefig:
        off_screen = True
        notebook = False

    # Getting the plotter
    pl = _general_plotter(
        meshes,
        points,
        labels,
        cpos=cpos,
        show_bounds=show_bounds,
        show_axes=show_axes,
        background=background,
        off_screen=off_screen,
        notebook=notebook,
        # add_mesh kwargs:
        style=style,
        color=color,
        show_edges=show_edges,
        edge_color=edge_color,
        point_size=point_size,
        line_width=line_width,
        opacity=opacity,
        flip_scalars=flip_scalars,
        lighting=lighting,
        n_colors=n_colors,
        interpolate_before_map=interpolate_before_map,
        cmap=cmap,
        render_points_as_spheres=render_points_as_spheres,
        render_lines_as_tubes=render_lines_as_tubes,
        scalar_bar_args=scalar_bar_args,
        smooth_shading=smooth_shading,
        show_scalar_bar=show_scalar_bar,
        # labels kwargs
        font_size=font_size,
        font_family=font_family,
        text_color=text_color,
        theme=theme,
    )

    if plot_bc:
        if not mapdl:
            raise ValueError(
                "An instance of `ansys.mapdl.core.mapdl._MapdlCore` "
                "should be passed using `mapdl` keyword if you are aiming "
                "to plot the boundary conditions (`plot_bc` is `True`)."
            )
        pl = bc_plotter(
            pl,
            mapdl=mapdl,
            plot_bc_legend=plot_bc_legend,
            plot_bc_labels=plot_bc_labels,
            bc_labels=bc_labels,
            bc_target=bc_target,
            bc_glyph_size=bc_glyph_size,
            bc_labels_font_size=bc_labels_font_size,
        )

    if title:  # Added here to avoid labels overlapping title
        pl.add_title(title, color=text_color)

    if return_cpos and return_plotter:
        raise ValueError(
            "'return_cpos' and 'return_plotter' cannot be both 'True' at the same time."
        )

    # permit user to save the figure as a screenshot
    if savefig:
        pl.show(title=title, auto_close=False, window_size=window_size, screenshot=True)
        pl.screenshot(savefig)

        # return unclosed plotter
        if return_plotter:
            return pl

        # if not returning plotter, close right away
        pl.close()

    else:
        if not return_plotter:
            pl.show()

    if return_plotter:
        return pl
    elif return_cpos:
        return pl.camera_position
    else:
        return None


def bc_plotter(
    pl,
    mapdl=None,
    bc_labels=None,
    bc_target=None,
    plot_bc_labels=False,
    plot_bc_legend=None,
    bc_glyph_size=None,
    bc_labels_font_size=16,
):
<<<<<<< HEAD

    if bc_labels:
        bc_labels = _bc_labels_checker(bc_labels)
    else:
        bc_labels = _bc_labels_default(mapdl)

    if bc_target:
        bc_target = _bc_target_checker(bc_target)
    else:
        bc_target = ["NODES"]  # bc_target_default()

    # We need to scale the glyphs, otherwise, they will be plot sized 1.
    # We are going to calculate the distance between the closest points,
    # so we will scaled to a percentage of this distance.
    # This might create very small points in cases there are a concentration of points.
    #
    # Later can find a way to plot them and keep their size constant independent of the zoom.

    if bc_glyph_size is None:
        bc_glyph_size = get_bounding_box(mapdl.mesh.nodes)
        bc_glyph_size = bc_glyph_size[bc_glyph_size != 0]

        if bc_glyph_size.size != 0:
            bc_glyph_size = bc_glyph_size.mean() * 0.75 / 10
        else:  # Case were there is only one node
            bc_glyph_size = 1

    if not isinstance(bc_glyph_size, (int, float)):
        raise ValueError("The 'bc_glyph_size' parameter can be only an int or float.")

    if "NODES" in bc_target:
        pl = bc_nodes_plotter(
            mapdl,
            pl,
            bc_labels,
            plot_bc_labels=plot_bc_labels,
            bc_glyph_size=bc_glyph_size,
            plot_bc_legend=plot_bc_legend,
            bc_labels_font_size=bc_labels_font_size,
        )

    # Add next things
    if "ELEM" in bc_target:
        pass

    return pl


def bc_nodes_plotter(
    mapdl,
    pl,
    bc_labels,
    plot_bc_labels=False,
    bc_glyph_size=1,
    plot_bc_legend=None,
    bc_labels_font_size=16,
):
    """Plot nodes BC given a list of labels."""
    nodes_xyz = mapdl.mesh.nodes
    nodes_num = mapdl.mesh.nnum

    bc_point_labels = None

=======

    if bc_labels:
        bc_labels = _bc_labels_checker(bc_labels)
    else:
        bc_labels = _bc_labels_default(mapdl)

    if bc_target:
        bc_target = _bc_target_checker(bc_target)
    else:
        bc_target = ["NODES"]  # bc_target_default()

    # We need to scale the glyphs, otherwise, they will be plot sized 1.
    # We are going to calculate the distance between the closest points,
    # so we will scaled to a percentage of this distance.
    # This might create very small points in cases there are a concentration of points.
    #
    # Later can find a way to plot them and keep their size constant independent of the zoom.

    if bc_glyph_size is None:
        bc_glyph_size = get_bounding_box(mapdl.mesh.nodes)
        bc_glyph_size = bc_glyph_size[bc_glyph_size != 0]

        if bc_glyph_size.size != 0:
            bc_glyph_size = bc_glyph_size.mean() * 0.75 / 10
        else:  # Case were there is only one node
            bc_glyph_size = 1

    if not isinstance(bc_glyph_size, (int, float)):
        raise ValueError("The 'bc_glyph_size' parameter can be only an int or float.")

    if "NODES" in bc_target:
        pl = bc_nodes_plotter(
            mapdl,
            pl,
            bc_labels,
            plot_bc_labels=plot_bc_labels,
            bc_glyph_size=bc_glyph_size,
            plot_bc_legend=plot_bc_legend,
            bc_labels_font_size=bc_labels_font_size,
        )

    # Add next things
    if "ELEM" in bc_target:
        pass

    return pl


def bc_nodes_plotter(
    mapdl,
    pl,
    bc_labels,
    plot_bc_labels=False,
    bc_glyph_size=1,
    plot_bc_legend=None,
    bc_labels_font_size=16,
):
    """Plot nodes BC given a list of labels."""
    nodes_xyz = mapdl.mesh.nodes
    nodes_num = mapdl.mesh.nnum

    bc_point_labels = None

>>>>>>> f50a3b0e
    for each_label in bc_labels:
        if each_label in BC_D:
            bc = mapdl.get_nodal_constrains(each_label)

        elif each_label in BC_F:
            bc = mapdl.get_nodal_loads(each_label)

        else:
            raise Exception(f"The label '{each_label}' is not supported.")

        if bc.size == 0:  # There is no nodes with such label
            return pl

        bc_num = bc[:, 0].astype(int)
        bc_nodes = nodes_xyz[np.isin(nodes_num, bc_num), :]
        bc_values = bc[:, 1:].astype(float)
        bc_scale = abs(bc_values[:, 0])

        if bc_scale.max() != bc_scale.min():
            bc_scale = (bc_scale - bc_scale.min()) / (
                bc_scale.max() - bc_scale.min()
            ) + 0.5  # Normalization around 0.5
        else:
            bc_scale = (
                np.ones(bc_scale.shape) * 0.5
            )  # In case all the values are the same

        pcloud = pv.PolyData(bc_nodes)
        pcloud["scale"] = bc_scale * bc_glyph_size

        # Specify tolerance in terms of fraction of bounding box length.
        # Float value is between 0 and 1. Default is None.
        # If absolute is True then the tolerance can be an absolute distance.
        # If None, points merging as a preprocessing step is disabled.
        glyphs = pcloud.glyph(
            scale="scale",
            # tolerance=0.05,
            geom=BC_plot_settings[each_label]["glyph"],
        )
        name_ = f"{each_label}"
        pl.add_mesh(
            glyphs,
            color=BC_plot_settings[each_label]["color"],
            style="surface",
            # style='wireframe',
            # edge_color=BC_plot_settings[each_label]['color'],
            # line_width=3,
            name=name_,
            label=name_,
        )

        if plot_bc_labels:
            if bc_point_labels is None:
                bc_point_labels = {each: "" for each in nodes_num}

            for id_, values in zip(bc_num, bc_values):
                if not bc_point_labels[id_]:
                    bc_point_labels[
                        id_
                    ] = f"Node: {id_}\n{each_label}: {values[0]:6.3f}, {values[1]:6.3f}"
                else:
                    bc_point_labels[
                        id_
                    ] = f"{bc_point_labels[id_]}\n{each_label}: {values[0]:6.3f}, {values[1]:6.3f}"

    if plot_bc_labels:
        pcloud = pv.PolyData(nodes_xyz)
        pcloud["labels"] = list(bc_point_labels.values())
        pl.add_point_labels(
            pcloud.points,
            pcloud["labels"],
            shape_opacity=0.25,
            font_size=bc_labels_font_size,
        )

    if plot_bc_legend:
        pl.add_legend(bcolor=None)

    return pl


def _bc_labels_checker(bc_labels):
    """Make sure we have allowed parameters and data types for ``bc_labels``"""
    if not isinstance(bc_labels, (str, list, tuple)):
        raise ValueError(
            "The parameter 'bc_labels' can be only a string, a list of strings or tuple of strings."
        )

    if isinstance(bc_labels, str):
        bc_labels = bc_labels.upper()
        if bc_labels not in BCS and bc_labels not in FIELDS:
            raise ValueError(
                f"The parameter '{bc_labels}' in 'bc_labels' is not supported.\n"
                "Please use any of the following:\n"
                f"{FIELDS}\nor any combination of:\n{BCS}"
            )
        bc_labels = [bc_labels]

    elif isinstance(bc_labels, (list, tuple)):
        if not all([isinstance(each, str) for each in bc_labels]):
            raise ValueError(
                "The parameter 'bc_labels' can be a list or tuple, but it should only contain strings inside them."
            )

        if not all([each.upper() in BCS for each in bc_labels]):
            raise ValueError(
                f"One or more parameters in 'bc_labels'({bc_labels}) are not supported.\n"
                f"Please use any combination of the following:\n{BCS}"
            )

        bc_labels = [each.upper() for each in set(bc_labels)]  # Removing duplicates too

    # Replacing field by equivalent fields.
    for each_field in FIELDS:
        if each_field in bc_labels:
            bc_labels.remove(each_field)
            bc_labels.extend(FIELDS[each_field])

    return bc_labels


def _bc_target_checker(bc_target):
    """Make sure we have allowed parameters and data types for ``bc_labels``"""

    if not isinstance(bc_target, (str, list, tuple)):
        raise ValueError(
            "The parameter 'bc_target' can be only a string, a list of strings or tuple of strings."
        )

    if isinstance(bc_target, str):
        if bc_target.upper() not in ALLOWED_TARGETS:
            raise ValueError(
                f"The parameter '{bc_target}' in 'bc_target' is not supported.\n"
                f"At the moments only the following are supported:\n{ALLOWED_TARGETS}"
            )
        bc_target = [bc_target.upper()]

    if isinstance(bc_target, (list, tuple)):
        if not all([each.upper() in ALLOWED_TARGETS for each in bc_target]):
            raise ValueError(
                "One or more parameters in 'bc_target' are not supported.\n"
                f"Please use any combination of the following:\n{ALLOWED_TARGETS}"
            )
        if not all([isinstance(each, str) for each in bc_target]):
            raise ValueError(
                "The parameter 'bc_target' can be a list or tuple, but it should only contain strings inside them."
            )

        bc_target = [each.upper() for each in bc_target]

    return bc_target


def _bc_labels_default(mapdl):
    """Get the labels from the MAPDL database."""
    flist = list(
        set(
            [
                each[1].upper()
                for each in mapdl.get_nodal_loads()
                if each[1].upper() in BCS
            ]
        )
    )
    dlist = list(
        set(
            [
                each[1].upper()
                for each in mapdl.get_nodal_constrains()
                if each[1].upper() in BCS
            ]
        )
    )
    return flist + dlist<|MERGE_RESOLUTION|>--- conflicted
+++ resolved
@@ -301,16 +301,6 @@
     """
     # Lazy import
     import pyvista as pv
-<<<<<<< HEAD
-
-    if notebook:
-        off_screen = True
-
-    if savefig:
-        off_screen = True
-        notebook = False
-=======
->>>>>>> f50a3b0e
 
     if theme is None:
         theme = MapdlTheme()
@@ -773,7 +763,6 @@
     bc_glyph_size=None,
     bc_labels_font_size=16,
 ):
-<<<<<<< HEAD
 
     if bc_labels:
         bc_labels = _bc_labels_checker(bc_labels)
@@ -837,71 +826,6 @@
 
     bc_point_labels = None
 
-=======
-
-    if bc_labels:
-        bc_labels = _bc_labels_checker(bc_labels)
-    else:
-        bc_labels = _bc_labels_default(mapdl)
-
-    if bc_target:
-        bc_target = _bc_target_checker(bc_target)
-    else:
-        bc_target = ["NODES"]  # bc_target_default()
-
-    # We need to scale the glyphs, otherwise, they will be plot sized 1.
-    # We are going to calculate the distance between the closest points,
-    # so we will scaled to a percentage of this distance.
-    # This might create very small points in cases there are a concentration of points.
-    #
-    # Later can find a way to plot them and keep their size constant independent of the zoom.
-
-    if bc_glyph_size is None:
-        bc_glyph_size = get_bounding_box(mapdl.mesh.nodes)
-        bc_glyph_size = bc_glyph_size[bc_glyph_size != 0]
-
-        if bc_glyph_size.size != 0:
-            bc_glyph_size = bc_glyph_size.mean() * 0.75 / 10
-        else:  # Case were there is only one node
-            bc_glyph_size = 1
-
-    if not isinstance(bc_glyph_size, (int, float)):
-        raise ValueError("The 'bc_glyph_size' parameter can be only an int or float.")
-
-    if "NODES" in bc_target:
-        pl = bc_nodes_plotter(
-            mapdl,
-            pl,
-            bc_labels,
-            plot_bc_labels=plot_bc_labels,
-            bc_glyph_size=bc_glyph_size,
-            plot_bc_legend=plot_bc_legend,
-            bc_labels_font_size=bc_labels_font_size,
-        )
-
-    # Add next things
-    if "ELEM" in bc_target:
-        pass
-
-    return pl
-
-
-def bc_nodes_plotter(
-    mapdl,
-    pl,
-    bc_labels,
-    plot_bc_labels=False,
-    bc_glyph_size=1,
-    plot_bc_legend=None,
-    bc_labels_font_size=16,
-):
-    """Plot nodes BC given a list of labels."""
-    nodes_xyz = mapdl.mesh.nodes
-    nodes_num = mapdl.mesh.nnum
-
-    bc_point_labels = None
-
->>>>>>> f50a3b0e
     for each_label in bc_labels:
         if each_label in BC_D:
             bc = mapdl.get_nodal_constrains(each_label)

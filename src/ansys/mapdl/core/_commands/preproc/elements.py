from typing import Optional, Union

from ansys.mapdl.core._commands.parse import parse_e
from ansys.mapdl.core.mapdl_types import MapdlFloat, MapdlInt


class Elements:
    def afsurf(self, sarea="", tline="", **kwargs):
        """Generates surface elements overlaid on the surface of existing solid elements.

        APDL Command: AFSURF

        This assigns extra nodes to the closest fluid element node.

        This command macro is used to generate surface effect elements overlaid
        on the surface of existing  solid elements and, based on proximity, to
        determine and assign the extra node for each surface element.  The
        underlying volumes of the solid region and the fluid lines must be
        meshed prior to calling this command macro. The active element type
        must be SURF152 with appropriate settings for KEYOPT(4), KEYOPT(5),
        KEYOPT(6), and KEYOPT(8).

        The surface areas of the solid and the target lines of the fluid are
        grouped into components and named using the CM command.  The names must
        be enclosed in single quotes (e.g., 'SAREA') when the AFSURF command is
        manually typed in.

        When using the GUI method, node and element components are created
        through the picking dialog boxes associated with this command.

        The macro is applicable for the SURF152 and FLUID116 element types.

        Parameters
        ----------
        sarea
            Component name for the surface areas of the meshed solid volumes.

        tline
            Component name for the target lines meshed with fluid elements.

        """
        command = f"AFSURF,{sarea},{tline}"
        return self.run(command, **kwargs)

    def e(
        self,
        i: MapdlInt = "",
        j: MapdlInt = "",
        k: MapdlInt = "",
        l: MapdlInt = "",
        m: MapdlInt = "",
        n: MapdlInt = "",
        o: MapdlInt = "",
        p: MapdlInt = "",
        **kwargs,
    ) -> Optional[int]:
        """Defines an element by node connectivity.

        APDL Command: E

        Defines an element by its nodes and attribute values. Up to 8
        nodes may be specified with the :meth:`e` command.  If more nodes
        are needed for the element, use the :meth:`emore` command. The
        number of nodes required and the order in which they should be
        specified are described in Chapter 4 of the Element Reference for
        each element type.  Elements are automatically assigned a number
        [NUMSTR] as generated. The current (or default) MAT, TYPE, REAL,
        SECNUM and ESYS attribute values are also assigned to the element.

        When creating elements with more than 8 nodes using this command
        and the EMORE command, it may be necessary to turn off shape
        checking using the SHPP command before issuing this command. If a
        valid element type can be created without using the additional
        nodes on the :meth:`emore` command, this command will create that
        element. The :meth:`emore` command will then modify the element to
        include the additional nodes. If shape checking is active, it will
        be performed before the :meth:`emore` command is issued.
        Therefore, if the shape checking limits are exceeded, element
        creation may fail before the :meth:`emore` command modifies the
        element into an acceptable shape.

        Parameters
        ----------
        i
            Number of node assigned to first nodal position (node
            ``i``).

        j, k, l, m, n, o, p
            Number assigned to second (node ``j``) through eighth
            (node ``p``) nodal position, if any.

        Examples
        --------
        Create a single SURF154 element.

        >>> mapdl.prep7()
        >>> mapdl.et(1, 'SURF154')
        >>> mapdl.n(1, 0, 0, 0)
        >>> mapdl.n(2, 1, 0, 0)
        >>> mapdl.n(3, 1, 1, 0)
        >>> mapdl.n(4, 0, 1, 0)
        >>> mapdl.e(1, 2, 3, 4)
        1

        Create a single hexahedral SOLID185 element

        >>> mapdl.et(2, 'SOLID185')
        >>> mapdl.type(2)
        >>> mapdl.n(5, 0, 0, 0)
        >>> mapdl.n(6, 1, 0, 0)
        >>> mapdl.n(7, 1, 1, 0)
        >>> mapdl.n(8, 0, 1, 0)
        >>> mapdl.n(9, 0, 0, 1)
        >>> mapdl.n(10, 1, 0, 1)
        >>> mapdl.n(11, 1, 1, 1)
        >>> mapdl.n(12, 0, 1, 1)
        >>> mapdl.e(5, 6, 7, 8, 9, 10, 11, 12)
        2

        """
        command = f"E,{i},{j},{k},{l},{m},{n},{o},{p}"
        return parse_e(self.run(command, **kwargs))

    def ecpchg(self, **kwargs):
        """Optimizes degree-of-freedom usage in a coupled acoustic model.

        APDL Command: ECPCHG

        The ECPCHG command converts uncoupled acoustic element types to
        coupled acoustic element types that are attached to the
        fluid-structure interaction interface. Or it converts coupled
        acoustic element types to uncoupled acoustic element types that
        are not attached to the fluid-structure interaction
        interface. Issuing ECPCHG can dramatically reduce the size of the
        Jobname.EMAT file, compared to the model fully meshed with the
        coupled acoustic elements.

        Performing the ECPCHG conversion on meshed volumes can create
        circumstances in which more than one element type is defined for a
        single volume.

        If the acoustic elements are coupled with shell elements (SHELL181
        or SHELL281), you must set the fluid-structure interaction (FSI)
        flag by issuing the SF,,FSI command before the ECPCHG command.

        ECPCHG may add new element types to your model, or it may change
        the element type for existing acoustic elements. You should verify
        the defined element types with ETLIST and the element attributes
        with ELIST after using this command.
        """
        return self.run("ECPCHG", **kwargs)

    def edele(
        self, iel1: MapdlInt = "", iel2: MapdlInt = "", inc: MapdlInt = "", **kwargs
    ) -> Optional[str]:
        """Deletes selected elements from the model.

        APDL Command: EDELE

        Deleted elements are replaced by null or "blank"
        elements. Null elements are used only for retaining the
        element numbers so that the element numbering sequence for the
        rest of the model is not changed by deleting elements. Null
        elements may be removed (although this is not necessary) with
        the NUMCMP command. If related element data (pressures, etc.)
        are also to be deleted, delete that data before deleting the
        elements. EDELE is for unattached elements only. You can use
        the xCLEAR family of commands to remove any attached elements
        from the database.

        Parameters
        ----------
        iel1, iel2, inc
            Delete elements from ``iel1`` to ``iel2`` (defaults to
            ``iel1``) in steps of ``inc`` (defaults to 1). If
            ``iel1='ALL'``, ``iel2`` and ``inc`` are ignored and all
            selected elements [ESEL] are deleted.  A component name
            may also be substituted for ``iel1`` (``iel2`` and ``inc``
            are ignored).

        Examples
        --------
        Delete the elements 10 through 25

        >>> mapdl.edele(10, 25)
        'DELETE SELECTED ELEMENTS FROM         10 TO         25 BY          1'

        """
        return self.run(f"EDELE,{iel1},{iel2},{inc}", **kwargs)

    def eextrude(
        self,
        action="",
        nelem="",
        space="",
        dist="",
        theta="",
        tfact="",
        bckey="",
        **kwargs,
    ):
        """Extrudes 2-D plane elements into 3-D solids.

        APDL Command: EEXTRUDE

        Parameters
        ----------
        action
            Specifies one of the following command behaviors:

            AUTO - Extrudes plane elements (PLANE182 and PLANE183)
                   based on the KEYOPT(3) setting.  Complementary
                   elements are also extruded. (See Notes for more
                   information.) This behavior is the default.

            PLANE - Extrudes elements in the global Z
                    direction. KEYOPT(3) of the parent elements is
                    ignored.

            AXIS - Extrudes elements about the global Y
                   axis. KEYOPT(3) of the parent elements is ignored.

            TANGENT - Similar to Action = AXIS, except that target
                      elements are extruded in the global Z direction.

        nelem
            Number of elements to generate in the extruded direction. If you do
            not specify a number, the program calculates a number automatically
            based on the average element size and extrusion distance.

        space
            Spacing ratio. If positive, this value is the nominal
            ratio of the last division size to the first division size
            (if > 1.0, sizes increase, if < 1.0, sizes decrease). If
            negative, ``|SPACE|`` is the nominal ratio of the center
            division size to the end division size.  The default value
            is 1.0 (uniform spacing).

        dist
            Distance to extrude in the global Z direction for the plane strain
            case (Action = PLANE). The default is 1.

        theta
            Ending angle (in degrees) to extrude about the global Y axis for
            the axisymmetric case (Action = AXIS). The beginning angle is
            always 0 degrees. The ending angle defaults to 360 degrees.

        tfact
            Factor for increasing the rigid target size. The size of the
            extruded rigid target elements is determined automatically based on
            the size of the contact elements. The default value is 0.2.

        bckey
            Controls the nodal orientation in the third direction and
            boundary-condition mapping (Action = AXIS or TIRE only)

            * 0 : All nodes are rotated to a local Cartesian
                coordinate system where X is the radial, Y axial and Z
                circumferential direction. All loads and displacements
                are mapped from the 2-D model to the 3-D model in the
                local coordinate system.

                If applying rotation ROTY in axisymmetric cases with
                torsion on the 2-D model, this value sets UZ = 0 at
                all corresponding 3-D nodes.  This value is the
                default

            * 1 : Only nodes with applied loads and/or displacements
                are rotated to a local Cartesian co- ordinate system
                where X is the radial, Y axial and Z circumferential
                direction. All loads are mapped to the 3-D model and
                all applied displacements are reset to zero.

        Notes
        -----
        The EEXTRUDE command extrudes current-technology elements PLANE182 and
        PLANE183. Complementary elements TARGE169, CONTA171, CONTA172, and
        REINF263 will also extrude. Extrusion operates automatically on
        elements in the selected element set.

        For automatic PLANE182 and PLANE183 extrusion (Action = AUTO), based on
        the element behavior of the plane elements, the command performs as
        follows:

        Plane stress; the element is ignored.

        Axisymmetric; the element is extruded 360 degrees about the Y-axis.
        THETA is ignored.

        Plane strain (Z strain = 0.0); the element is extruded a unit distance
        in the global Z direction.

        Plane stress with thickness input; the element is extruded in the
        Z-direction as specified by the thickness input via a real constant.

        Generalized plane strain; the element is ignored.

        For an axisymmetric extrusion (Action = AUTO with KEYOPT(3) = 1, Action
        = AXIS, or Action = TANGENT), the command merges any nodes within the
        specified tolerance (SELTOL,TOLER) of the axis into a single node, then
        forms degenerate tetrahedrons, pyramids, or wedges. The default
        tolerance value is 1.0E-6.

        When issuing the EEXTRUDE command within the MAP2DTO3D environment
        using KEYOPT(3) = 3, mapping results do not provide the correct 3-D
        results state; therefore, KEYOPT(3) = 3 is suggested only as a tool for
        extruding the mesh itself as a geometric feature.

        For an axisymmetric extrusion, SHELL208 and SHELL209 will extrude.

        You can control shape-checking options via the SHPP command.

        The extrusion behavior of accompanying contact (CONTA171 and CONTA172)
        is determined by the plane element settings. Rigid target (TARGE169)
        elements are extruded in the global Z direction unless axisymmetric
        extrusion (Action = AXIS) is in effect.

        The following table shows each 2-D element capable of extrusion and its
        corresponding post-extrusion 3-D element:

        All element properties are also transferred consistently during
        extrusion. For example, a  2-D element is extruded to a  3-D element,
        and a mixed u-P 2-D element is extruded to a mixed u-P 3-D element.
        """
        command = f"EEXTRUDE,{action},{nelem},{space},{dist},{theta},{tfact},,{bckey}"
        return self.run(command, **kwargs)

    def egen(
        self,
        itime: MapdlInt = "",
        ninc: MapdlInt = "",
        iel1: Union[str, int] = "",
        iel2: MapdlInt = "",
        ieinc: MapdlInt = "",
        minc: MapdlInt = "",
        tinc: MapdlInt = "",
        rinc: MapdlInt = "",
        cinc: MapdlInt = "",
        sinc: MapdlInt = "",
        dx: MapdlFloat = "",
        dy: MapdlFloat = "",
        dz: MapdlFloat = "",
        **kwargs,
    ) -> Optional[str]:
        """Generates elements from an existing pattern.

        APDL Command: EGEN

        Parameters
        ----------
        itime, ninc
            Do this generation operation a total of ITIMEs,
            incrementing all nodes in the given pattern by NINC each
            time after the first. ITIME must be >1 if generation is
            to occur. NINC may be positive, zero, or negative.
            If DX, DY, and/or DZ is specified, NINC should be set
            so any existing nodes (as on NGEN) are not overwritten.

        iel1, iel2, ieinc
            Generate elements from selected pattern beginning with
            IEL1 to IEL2 (defaults to IEL1) in steps of IEINC (
            defaults to 1). If IEL1 is negative, IEL2 and IEINC are
            ignored and the last \|IEL1\| elements
            (in sequence backward from the maximum element number)
            are used as the pattern to be repeated.  If IEL1 = ALL,
            IEL2 and IEINC are ignored and use all selected elements
            [ESEL] as pattern to be repeated. A component name may
            also be substituted for IEL1 (IEL2 and INC are
            ignored).

        minc
            Increment material number of all elements in the given
            pattern by
            MINC each time after the first.

        tinc
            Increment type number by TINC.

        rinc
            Increment real constant table number by RINC.

        cinc
            Increment element coordinate system number by CINC.

        sinc
            Increment section ID number by SINC.

        dx, dy, dz
            Define nodes that do not already exist but are needed by
            generated
            elements (as though the NGEN,ITIME,INC,NODE1,,,DX,DY,
            DZ were issued
            before EGEN). Zero is a valid value. If blank, DX, DY,
            and DZ are
            ignored.

        Notes
        -----
        A pattern may consist of any number of previously defined
        elements. The MAT, TYPE, REAL, ESYS, and SECNUM numbers of
        the new elements are based upon the elements in the pattern
        and not upon the current specification settings.

        You can use the EGEN command to generate interface elements (
        INTER192, INTER193, INTER194, and INTER195) directly.
        However, because interface elements require that the element
        connectivity be started from the bottom surface, you must
        make sure that you use the correct element node connectivity.
        See the element descriptions for INTER192, INTER193,
        INTER194, and INTER195 for the correct element node definition.
        """
        command = (
            f"EGEN,{itime},{ninc},{iel1},{iel2},{ieinc},{minc},"
            f"{tinc},{rinc},{cinc},{sinc},{dx},{dy},{dz}"
        )
        return self.run(command, **kwargs)

    def einfin(
        self, compname: str = "", pnode: MapdlInt = "", **kwargs
    ) -> Optional[str]:
        """Generates structural infinite elements from selected nodes.

        APDL Command: EINFIN

        Parameters
        ----------
        compname
            Component name containing one node to be used as the pole
            node for generating INFIN257 structural infinite
            elements. The pole node is generally located at or near
            the geometric center of the finite element domain.

        pnode
            Node number for the direct input of the pole node. A
            parameter or parametric expression is also valid. Specify
            this value when no CompName has been specified. If
            CompName is specified, this value is ignored.

        Notes
        -----
        The EINFIN command generates structural infinite elements
        (INFIN257) directly from the selected face of valid base
        elements (existing standard elements in your model). The
        command scans all base elements for the selected nodes and
        generates a compatible infinite element type for each base
        element. A combination of different base element types is
        allowed if the types are all compatible with the infinite
        elements.

        The infinite element type requires no predefinition (ET).

        The faces of base elements are determined from the selected
        node set (NSEL), and the geometry of the infinite element is
        determined based on the shape of the face. Element
        characteristics and options are determined according to the
        base element. For the face to be used, all nodes on the face
        of a base element must be selected

        Use base elements to model the near-field domain that
        interacts with the solid structures or applied loads. To
        apply the truncated far-field effect, a single layer of
        infinite elements must be attached to the near-field domain.
        The outer surface of the near-field domain
        must be convex.

        After the EINFIN command executes, you can verify the newly
        created infinite element types and elements (ETLIST, ELIST,
        EPLOT).

        Infinite elements do not account for any subsequent
        modifications made to the base elements. It is good practice
        to issue the EINFIN
        command only after the base elements are finalized. If you
        delete or modify base elements, remove all affected infinite
        elements and reissue the EINFIN command; doing so prevents
        inconsistencies.
        """
        command = f"EINFIN,{compname},{pnode}"
        return self.run(command, **kwargs)

    def eintf(
        self,
        toler: MapdlFloat = "",
        k: MapdlInt = "",
        tlab: str = "",
        kcn: str = "",
        dx: MapdlFloat = "",
        dy: MapdlFloat = "",
        dz: MapdlFloat = "",
        knonrot: MapdlInt = "",
        **kwargs,
    ) -> Optional[str]:
        """Defines two-node elements between coincident or offset nodes.

        APDL Command: EINTF

        Parameters
        ----------
        toler
            Tolerance for coincidence (based on maximum Cartesian
            coordinate difference for node locations and on angle
            differences for node orientations). Defaults to 0.0001.
            Only nodes within the tolerance are considered to be
            coincident.

        k
            Only used when the type of the elements to be generated is
            PRETS179. K is the pretension node that is common to the
            pretension section that is being created. If K is not
            specified, it will be created by ANSYS automatically and
            will have an ANSYS-assigned node number. If K is
            specified but does not already exist, it will be
            created automatically but will have the user-specified
            node number. K cannot be connected to any existing element.

        tlab
            Nodal number ordering. Allowable values are:

            LOW - The 2-node elements are generated from the lowest
                  numbered node to the highest numbered node.

            HIGH - The 2-node elements are generated from the highest
                   numbered node to the lowest numbered node.

            REVE - Reverses the orientation of the selected 2-node
                   element.

        kcn
            In coordinate system KCN, elements are created between
            node 1 and node 2 (= node 1 + dx dy dz).

        dx, dy, dz
            Node location increments that define the node offset in
            the active coordinate system (DR, Dθ, DZ for cylindrical
            and DR, Dθ, DΦ for spherical or toroidal).

        knonrot
            When KNONROT = 0, the nodes coordinate system is not
            rotated. When KNONROT = 1, the nodes belonging to the
            elements created are rotated into coordinate system KCN
            (see NROTAT command description).

        Notes
        -----
        Defines 2-node elements (such as gap elements) between
        coincident or offset nodes (within a tolerance). May be used,
        for example, to "hook" together elements interfacing at a
        seam, where the seam consists of a series of node pairs. One
        element is generated for each set of two coincident nodes.
        For more than two coincident or offset nodes in a cluster,
        an element is generated from the lowest numbered
        node to each of the other nodes in the cluster. If fewer than
        all nodes are to be checked for coincidence, use the NSEL
        command to select the nodes. Element numbers are incremented
        by one from the highest previous element number. The element
        type must be set [ET] to a 2-node element before issuing this
        command. Use the CPINTF command to connect nodes by
        coupling instead of by elements. Use the CEINTF command to
        connect the nodes by constraint equations instead of by
        elements.

        For contact element CONTA178, the tolerance is based on the
        maximum Cartesian coordinate difference for node locations
        only. The angle differences for node orientations are not
        checked.
        """
        command = f"EINTF,{toler},{k},{tlab}," f"{kcn},{dx},{dy}," f"{dz},{knonrot}"
        return self.run(command, **kwargs)

    def elist(
        self,
        iel1: Union[str, int] = "",
        iel2: MapdlInt = "",
        inc: MapdlInt = "",
        nnkey: MapdlInt = "",
        rkey: MapdlInt = "",
        ptkey: MapdlInt = "",
        **kwargs,
    ) -> Optional[str]:
        """Lists the elements and their attributes.

        APDL Command: ELIST

        Parameters
        ----------
        iel1, iel2, inc
            Lists elements from IEL1 to IEL2 (defaults to IEL1) in
            steps of INC (defaults to 1). If IEL1 = ALL (default),
            IEL2 and INC are ignored and all selected elements [ESEL]
            are listed. A component name may also be substituted
            for IEL1 (IEL2 and INC are ignored).

        nnkey
            Node listing key:

            0 - List attribute references and nodes.

            1 - List attribute references but not nodes.

        rkey
            Real constant listing key:

            0 - Do not show real constants for each element.

            1 - Show real constants for each element. This includes
                default values chosen for
                the element.

        ptkey
            LS-DYNA part number listing key (applicable to ANSYS
            LS-DYNA only):

            0 - Do not show part ID number for each element.

            1 - Show part ID number for each element.

        Notes
        -----
        Lists the elements with their nodes and attributes (MAT,
        TYPE, REAL, ESYS, SECNUM, PART). See also the LAYLIST command
        for listing layered elements.

        This command is valid in any processor.
        """
        command = f"ELIST,{iel1},{iel2},{inc},{nnkey},{rkey},{ptkey}"
        return self.run(command, **kwargs)

    def emid(self, key="", edges="", **kwargs):
        """Adds or removes midside nodes.

        APDL Command: EMID

        Parameters
        ----------
        key
            Add or remove key:

            ADD - Add midside node to elements (default).

            REMOVE - Remove midside nodes from elements.

        edges
            ALL

            ALL - Add (or remove) midside nodes to (from) all edges of all selected elements,
                  independent of which nodes are selected (default).

            EITHER - Add (or remove) midside nodes only to (from) element edges which have either
                     corner node selected.

            BOTH - Add (or remove) midside nodes only to (from) element edges which have both
                   corner nodes selected.

        Notes
        -----
        This command adds midside nodes to (or removes midside nodes from) the
        selected elements. For this to occur, the selected elements must be
        midside node capable, the active element type [TYPE] must allow midside
        node capability, and the relationship between the finite element model
        and the solid model (if any) must first be disassociated [MODMSH].

        By default, EMID generates a midside node wherever a zero (or missing)
        midside node occurs for that element. You can control this and add (or
        remove) midside nodes selectively by using the Edges argument. Nodes
        are located midway between the two appropriate corner nodes based on a
        linear Cartesian interpolation. Nodal coordinate system rotation angles
        are also linearly interpolated. Connected elements share the same
        midside node. Node numbers are generated sequentially from the maximum
        node number.

        The EMID command is useful for transforming linear element types to
        quadratic element types having the same corner node connectivity.

        EMID is also useful for transforming elements created outside of the
        program.
        """
        command = f"EMID,{key},{edges}"
        return self.run(command, **kwargs)

    def emodif(
        self,
        iel: Union[str, int] = "",
        stloc: Union[str, int] = "",
        i1: MapdlInt = "",
        i2: MapdlInt = "",
        i3: MapdlInt = "",
        i4: MapdlInt = "",
        i5: MapdlInt = "",
        i6: MapdlInt = "",
        i7: MapdlInt = "",
        i8: MapdlInt = "",
        **kwargs,
    ) -> Optional[str]:
        """Modifies a previously defined element.

        APDL Command: EMODIF

        Parameters
        ----------
        iel
            Modify nodes and/or attributes for element number IEL.  If
            ALL, modify all selected elements [ESEL]. A component name
            may also be substituted for IEL.

        stloc
            Starting location (n) of first node to be modified or the
            attribute label.

        i1, i2, i3, i4, i5, i6, i7, i8
            Replace the previous node numbers assigned to this element
            with these corresponding values. A (blank) retains the
            previous value (except in the I1 field, which resets the
            STLOC node number to zero).

        Notes
        -----
        The nodes and/or attributes (MAT, TYPE, REAL, ESYS, and SECNUM
        values) of an existing element may be changed with this
        command.

        Examples
        --------
        Modify all elements to have a material number of 2.

        >>> mapdl.clear()
        >>> mapdl.prep7()
        >>> mp_num = 2
        >>> mapdl.mp('EX', mp_num, 210E9)
        >>> mapdl.mp('DENS', mp_num, 7800)
        >>> mapdl.mp('NUXY', mp_num, 0.3)
        >>> mapdl.block(0, 1, 0, 1, 0, 1)
        >>> mapdl.et(1, 'SOLID186')
        >>> mapdl.vmesh('ALL')
        >>> mapdl.emodif('ALL', 'MAT', i1=mp_num)
        'MODIFY ALL SELECTED ELEMENTS TO HAVE  MAT  =         2'

        Use `emodif` to modify all of volume 2's elements
        after meshing.

        >>> mapdl.vmesh('S', 'VOLU', '', 2)
        >>> mapdl.allsel('BELOW', 'VOLU')
        >>> mapdl.emodif('ALL', 'MAT', 2)

        """
        command = f"EMODIF,{iel},{stloc},{i1},{i2},{i3},{i4},{i5},{i6},{i7},{i8}"
        return self.run(command, **kwargs)

    def emore(
        self,
        q: MapdlInt = "",
        r: MapdlInt = "",
        s: MapdlInt = "",
        t: MapdlInt = "",
        u: MapdlInt = "",
        v: MapdlInt = "",
        w: MapdlInt = "",
        x: MapdlInt = "",
        **kwargs,
    ) -> Optional[str]:
        """Add more nodes to the just-defined element.

        APDL Command: EMORE

        Repeat this method for up to 4 additional nodes (20
        maximum). Nodes are added after the last nonzero node of the
        element.  Node numbers defined with this command may be
        zeroes.

        Parameters
        ----------
        q, r, s, t, u, v, w, x
            Numbers of nodes typically assigned to ninth (node Q)
            through sixteenth (node X) nodal positions, if any.

        Examples
        --------
        Generate a single quadratic element.

        >>> mapdl.prep7()
        >>> mapdl.et(1, 'SOLID186')
        >>> mapdl.n(1, -1, -1, -1)
        >>> mapdl.n(2,  1, -1, -1)
        >>> mapdl.n(3,  1,  1, -1)
        >>> mapdl.n(4, -1,  1, -1)
        >>> mapdl.n(5, -1, -1,  1)
        >>> mapdl.n(6,  1, -1,  1)
        >>> mapdl.n(7,  1,  1,  1)
        >>> mapdl.n(8, -1,  1,  1)
        >>> mapdl.n(9,  0, -1, -1)
        >>> mapdl.n(10,  1,  0, -1)
        >>> mapdl.n(11,  0,  1, -1)
        >>> mapdl.n(12, -1,  0, -1)
        >>> mapdl.n(13,  0, -1,  1)
        >>> mapdl.n(14,  1,  0,  1)
        >>> mapdl.n(15,  0,  1,  1)
        >>> mapdl.n(16, -1,  0,  1)
        >>> mapdl.n(17, -1, -1,  0)
        >>> mapdl.n(18,  1, -1,  0)
        >>> mapdl.n(19,  1,  1,  0)
        >>> mapdl.n(20, -1,  1,  0)
        >>> mapdl.e(1, 2, 3, 4, 5, 6, 7, 8)
        >>> mapdl.emore(9, 10, 11, 12, 13, 14, 15, 16)
        >>> output = mapdl.emore(17, 18, 19, 20)
        'ELEMENT 1  1  2  3  4  5  6  7  8
                    9 10 11 12 13 14 15 16
                   17 18 19 20

        """
        command = f"EMORE,{q},{r},{s},{t},{u},{v},{w},{x}"
        return self.run(command, **kwargs)

    def emtgen(
        self,
        ncomp="",
        ecomp="",
        pncomp="",
        dof="",
        gap="",
        gapmin="",
        fkn="",
        epzero="",
        **kwargs,
    ):
        """Generates a set of TRANS126 elements.

        APDL Command: EMTGEN

        Parameters
        ----------
        ncomp
            Component name of the surface nodes of a structure which attach to
            the TRANS126 elements. You must enclose name-strings in single
            quotes in the EMTGEN command line.

        ecomp
            Component name of the TRANS126 elements generated. You must
            enclose name-strings in single quotes in the EMTGEN command line.
            Defaults to EMTELM.

        pncomp
            Component name of the plane nodes generated by the command at an
            offset (GAP) from the surface nodes. You must enclose name-strings
            in single quotes in the EMTGEN command line. Defaults to EMTPNO.

        dof
            Active structural degree of freedom (DOF) for TRANS126 elements
            (UX, UY, or UZ) in the Cartesian coordinate system. You must
            enclose the DOF in single quotes.

        gap
            Initial gap distance from the surface nodes to the plane. Be sure
            to use the correct sign with respect to Ncomp node location.

        gapmin
            Minimum gap distance allowed (GAPMIN real constant) for TRANS126
            elements. Defaults to the absolute value of (GAP)*0.05.

        fkn
            Contact stiffness factor used as a multiplier for a contact
            stiffness appropriate for bulk deformation. Defaults to 0.1.

        epzero
            Free-space permittivity. Defaults to 8.854e-6 (μMKS units).

        Notes
        -----
        The EMTGEN command generates a set of TRANS126 elements between the
        surface nodes of a moveable structure and a plane of nodes, typically
        representing a ground plane. The plane of nodes are created by the
        command at a specified offset (GAP). Each element attaches to a surface
        node and to a corresponding node representing the plane. The created
        elements are set to the augmented stiffness method (KEYOPT(6) = 1),
        which can help convergence. The generated plane nodes should be
        constrained appropriately for the analysis.

        You can use TRANS126 elements for simulating fully coupled
        electrostatic structural coupling between a MEMS device and a plane, if
        the gap distance between the device and the plane is small compared to
        the overall surface area dimensions of the device. This assumption
        allows for a point-wise closed-form solution of capacitance between the
        surface nodes and the plane; i.e. CAP = ``EPZERO*AREA/GAP``, where EPZERO
        if the free-space permittivity, AREA is the area associated with the
        node, and GAP is the gap between the node and the plane. The area for
        each node is computed using the ARNODE function in ANSYS. See the ``*GET``
        command description for more information on the ARNODE function.

        With a distributed set of TRANS126 elements attached directly to the
        structure and a plane (such as a ground plane), you can perform a full
        range of coupled electrostatic-structural simulations, including:

        Static analysis (due to a DC voltage or a mechanical load)

        Prestressed modal analysis (eigenfrequencies, including frequency-shift
        effects of a DC bias voltage)

        Prestressed harmonic analysis (system response to a small-signal AC
        excitation with a DC bias voltage or mechanical load)

        Large signal transient analysis (time-transient solution due to an
        arbitrary time-varying voltage or mechanical excitation)

        The TRANS126 element also employs a node-to-node gap feature so you can
        perform contact-type simulations where the structure contacts a plane
        (such as a ground plane). The contact stiffness factor, FKN, is used to
        control contact penetration once contact is initiated. A smaller value
        provides for easier convergence, but with more penetration.
        """
        command = f"EMTGEN,{ncomp},{ecomp},{pncomp},{dof},{gap},{gapmin},{fkn},{epzero}"
        return self.run(command, **kwargs)

    def en(
        self,
        iel: MapdlInt = "",
        i: MapdlInt = "",
        j: MapdlInt = "",
        k: MapdlInt = "",
        l: MapdlInt = "",
        m: MapdlInt = "",
        n: MapdlInt = "",
        o: MapdlInt = "",
        p: MapdlInt = "",
        **kwargs,
    ) -> Optional[str]:
        """Defines an element by its number and node connectivity.

        APDL Command: EN

        Parameters
        ----------
        iel
            Number assigned to element being defined.

        i
            Number of node assigned to first nodal position (node I).

        j, k, l, m, n, o, p
            Number assigned to second (node J) through eighth (node
            P) nodal position, if any.

        Notes
        -----
        Defines an element by its nodes and attribute values. Similar
        to the E command except it allows the element number (IEL) to be defined
        explicitly. Element numbers need not be consecutive. Any
        existing element already having this number will be redefined.

        Up to 8 nodes may be specified with the EN command. If more
        nodes are needed for the element, use the
        :meth:`emore` command. The number of nodes required and the
        order in which they should be specified are described in the
        Element Reference for each element type.  The current (or
        default) MAT, TYPE, REAL, SECNUM, and ESYS attribute values
        are also assigned to the element.

        When creating elements with more than 8 nodes using this
        command and the :meth:`emore` command, it may be necessary to
        turn off shape checking using the SHPP command before
        issuing this command. If a valid element type can be created
        without using the additional nodes on the :meth:`emore`
        command, this command will create that element. The
        :meth:`emore` command will then modify the element to include
        the additional nodes. If shape checking is active, it will be
        performed before the :meth:`emore` command is issued.
        Therefore, if the shape checking limits are exceeded, element
        creation may fail before the :meth:`emore` command modifies
        the element into an acceptable shape.
        """
        command = f"EN,{iel},{i},{j},{k},{l},{m},{n},{o},{p}"
        return self.run(command, **kwargs)

    def endrelease(self, tolerance="", dof1="", dof2="", dof3="", dof4="", **kwargs):
        """Specifies degrees of freedom to be decoupled for end release.

        APDL Command: ENDRELEASE

        Parameters
        ----------
        tolerance
            Angle tolerance (in degrees) between adjacent elements. Defaults to
            20°. Set TOLERANCE to -1 to indicate all selected elements.

        dof1, dof2, dof3, dof4
            Degrees of freedom to release. If Dof1 is blank, WARP is assumed
            and Dof2, Dof3, and Dof4 are ignored.

            WARP - Release the warping degree of freedom (default).

            ROTX - Release rotations in the X direction.

            ROTY - Release rotations in the Y direction.

            ROTZ - Release rotations in the Z direction.

            UX - Release displacements in the X direction.

            UY - Release displacements in the Y direction.

            UZ - Release displacements in the Z direction.

            BALL - Create ball joints (equivalent to releasing WARP,
            ROTX, ROTY, and ROTZ).

        Notes
        -----
        This command specifies end releases for the BEAM188, BEAM189, PIPE288,
        and PIPE289 elements. The command works on currently selected nodes and
        elements. It creates end releases on any two connected beam elements
        whose angle at connection exceeds the specified tolerance. From within
        the GUI, the Picked node option generates an end release at the
        selected node regardless of the angle of connection (angle tolerance is
        set to -1).

        Use the CPLIST command to list the coupled sets generated by the
        ENDRELEASE command.

        Note:: : You should exercise due engineering judgement when using this
        command, as improper use may result in mechanics that render a solution
        impossible.
        """
        command = f"ENDRELEASE,,{tolerance},{dof1},{dof2},{dof3},{dof4}"
        return self.run(command, **kwargs)

    def engen(
        self,
        iinc: MapdlInt = "",
        itime: MapdlInt = "",
        ninc: MapdlInt = "",
        iel1: MapdlInt = "",
        iel2: MapdlInt = "",
        ieinc: MapdlInt = "",
        minc: MapdlInt = "",
        tinc: MapdlInt = "",
        rinc: MapdlFloat = "",
        cinc: MapdlInt = "",
        sinc: MapdlInt = "",
        dx: MapdlInt = "",
        dy: MapdlInt = "",
        dz: MapdlInt = "",
        **kwargs,
    ) -> Optional[str]:
        """Generates elements from an existing pattern.

        APDL Command: ENGEN

        Parameters
        ----------
        iinc
            Increment to be added to element numbers in pattern.

        itime, ninc
            Do this generation operation a total of ITIMEs,
            incrementing all nodes in the given pattern by NINC each
            time after the first. ITIME must be > 1 if generation is
            to occur. NINC may be positive, zero, or negative.

        iel1, iel2, ieinc
            Generate elements from the pattern that begins with IEL1
            to IEL2 (defaults to IEL1) in steps of IEINC (defaults to
            1). If IEL1 is negative, IEL2 and IEINC are ignored and
            use the last \|IEL1\| elements (in sequence backward from
            the maximum element number) as the pattern to be
            repeated.  If IEL1 = ALL, IEL2 and IEINC are ignored and
            all selected elements [ESEL] are used as the
            pattern to be repeated. A component name may also be
            substituted for IEL1 (IEL2 and IEINC are ignored).

        minc
            Increment material number of all elements in the given
            pattern by MINC each time after the first.

        tinc
            Increment type number by TINC.

        rinc
            Increment real constant table number by RINC.

        cinc
            Increment element coordinate system number by CINC.

        sinc
            Increment section ID number by SINC.

        dx, dy, dz
            Define nodes that do not already exist but are needed by
            generated elements (NGEN,ITIME,INC,NODE1,,,DX,DY,
            DZ). Zero is a valid value. If blank, DX, DY, and DZ are
            ignored.

        Notes
        -----
        Same as the EGEN command except it allows element numbers to be
        explicitly incremented (IINC) from the generated set. Any
        existing elements already having these numbers will be
        redefined.
        """
        command = (
            f"ENGEN,{iinc},{itime},{ninc},{iel1},{iel2},"
            f"{ieinc},{minc},{tinc},{rinc},{cinc},{sinc},{dx},"
            f"{dy},{dz}"
        )
        return self.run(command, **kwargs)

    def enorm(self, enum: Union[str, int] = "", **kwargs) -> Optional[str]:
        """Reorients shell element normals or line element node connectivity.

        APDL Command: ENORM

        Parameters
        ----------
        enum
            Element number having the normal direction that the
            reoriented elements are to match.

        Notes
        -----
        Reorients shell elements so that their outward normals are
        consistent with that of a specified element. ENORM can also be
        used to reorder nodal connectivity of line elements so that
        their nodal ordering is consistent with that of a specified
        element.

        For shell elements, the operation reorients the element by
        reversing and shifting the node connectivity pattern. For
        example, for a 4-node shell element, the nodes in positions I,
        J, K and L of the original element are placed in positions J,
        I, L and K of the reoriented element. All 3-D shell elements
        in the selected set are considered for reorientation, and no
        element is reoriented more than once during the
        operation. Only shell elements adjacent to the lateral (side)
        faces are considered.

        The command reorients the shell element normals on the same
        panel as the specified shell element. A panel is the geometry
        defined by a subset of shell elements bounded by free edges or
        T-junctions (anywhere three or more shell edges share common
        nodes).

        Reorientation progresses within the selected set until either
        of the following conditions is true:

        - The edge of the model is reached.

        - More than two elements (whether selected or unselected) are
          adjacent to a lateral face.

        In situations where unselected elements might undesirably
        cause case b to control, consider using ENSYM,0,,0,ALL instead
        of ENORM.  It is recommended that reoriented elements be
        displayed and graphically reviewed.

        You cannot use the ENORM command to change the normal
        direction of any element that has a body or surface load. We
        recommend that you apply all of your loads only after ensuring
        that the element normal directions are acceptable.

        Real constant values are not reoriented and may be invalidated
        by an element reversal.

        Examples
        --------
        >>> mapdl.enorm(1)

        """
        return self.run(f"ENORM,{enum}", **kwargs)

    def ensym(
        self,
        iinc: MapdlInt = "",
        ninc: MapdlInt = "",
        iel1: MapdlInt = "",
        iel2: MapdlInt = "",
        ieinc: MapdlInt = "",
        **kwargs,
    ) -> Optional[str]:
        """Generates elements by symmetry reflection.

        APDL Command: ENSYM

        Parameters
        ----------
        iinc
            Increment to be added to element numbers in existing set.

        ninc
            Increment nodes in the given pattern by NINC.

        iel1, iel2, ieinc
            Reflect elements from pattern beginning with IEL1 to IEL2
            (defaults to IEL1) in steps of IEINC (defaults to 1). If
            IEL1 = ALL, IEL2 and IEINC are ignored and pattern is all
            selected elements [ESEL]. A component name may also be
            substituted for IEL1 (IEL2 and IEINC are ignored).

        Notes
        -----
        This command is the same as the ESYM command except it allows
        explicitly assigning element numbers to the generated set (in
        terms of an increment IINC). Any existing elements already
        having these numbers will be redefined.

        The operation generates a new element by incrementing the
        nodes on the original element, and reversing and shifting the
        node connectivity pattern.  For example, for a 4-node 2-D
        element, the nodes in positions I, J, K and L of the original
        element are placed in positions J, I, L and K of the reflected
        element.

        Similar permutations occur for all other element types. For
        line elements, the nodes in positions I and J of the original
        element are placed in positions J and I of the reflected
        element. In releases prior to ANSYS 5.5, no node pattern
        reversing and shifting occurred for line elements generated by
        ENSYM. To achieve the same results as you did in releases
        prior to ANSYS 5.5, use the ENGEN command instead.

        See the ESYM command for additional information about symmetry
        elements.

        The ENSYM command also provides a convenient way to reverse
        shell element normals. If the IINC and NINC argument fields
        are left blank, the effect of the reflection is to reverse the
        direction of the outward normal of the specified elements. You
        cannot use the ENSYM command to change the normal direction of
        any element that has a body or surface load. We recommend that
        you apply all of your loads only after ensuring that the
        element normal directions are acceptable. Also note that real
        constants (such as nonuniform shell thickness and tapered beam
        constants) may be invalidated by an element reversal. See
        Revising Your Model in the Modeling and Meshing Guide for more
        information about controlling element normals.
        """
        return self.run(f"ENSYM,{iinc},,{ninc},{iel1},{iel2},{ieinc}", **kwargs)

    def eplot(self, **kwargs):
        """Plots the currently selected elements.

        APDL Command: EPLOT

        Notes
        ------
        Produces an element display of the selected elements. In full
        graphics, only those elements faces with all of their corresponding
        nodes selected are plotted. In PowerGraphics, all element faces of the selected
        element set are plotted irrespective of the nodes selected. However,
        for both full graphics and Power Graphics, adjacent or otherwise
        duplicated faces of 3-D solid elements will not be displayed in an attempt
        to eliminate plotting of interior facets. See the ``DSYS`` command for display
        coordinate system issues.
        This command will display curvature in midside node elements when PowerGraphics is activated
        [``/GRAPHICS ,POWER``] and ``/EFACET,2`` or ``/EFACET,4`` are enabled. (To display
        curvature, two facets per edge is recommended [``/EFACET,2``]). When you specify ``/EFACET,1``,
        PowerGraphics does not display midside nodes. ``/EFACET`` has no effect on EPLOT for non-midside
        node elements.
        This command is valid in any processor.

        """
<<<<<<< HEAD
        if vtk is None:
            vtk = self._use_vtk

        if vtk:
            kwargs.setdefault("title", "MAPDL Element Plot")
            if not self._mesh.n_elem:
                warnings.warn("There are no elements to plot.")
                return general_plotter([], [], [], **kwargs)

            # TODO: Consider caching the surface
            esurf = self.mesh._grid.linear_copy().extract_surface().clean()
            kwargs.setdefault("show_edges", True)

            # if show_node_numbering:
            labels = []
            if show_node_numbering:
                labels = [{"points": esurf.points, "labels": esurf["ansys_node_num"]}]

            return general_plotter(
                [{"mesh": esurf, "style": kwargs.pop("style", "surface")}],
                [],
                labels,
                mapdl=self,
                **kwargs,
            )

        # otherwise, use MAPDL plotter
        self._enable_interactive_plotting()
=======
>>>>>>> d1231006
        return self.run("EPLOT")

    def eread(self, fname: str = "", ext: str = "", **kwargs) -> Optional[str]:
        """Reads elements from a file.

        APDL Command: EREAD

        Parameters
        ----------
        fname
            File name and directory path (248 characters maximum,
            including the characters needed for the directory path).
            An unspecified directory path defaults to the working
            directory; in this case, you can use all 248 characters
            for the file name.

        ext
            Filename extension (eight-character maximum).

        Notes
        -----
        This read operation is not necessary in a standard ANSYS run
        but is provided as a convenience to users wanting to read a
        coded element file, such as from another mesh generator or
        from a CAD/CAM program.  Data should be formatted as produced
        with the EWRITE command. If issuing EREAD to acquire element
        information generated from ANSYS EWRITE, you must also issue
        NREAD before the EREAD command. The element types [ET] must be
        defined before the file is read so that the file may be read
        properly. Only elements that are specified with the ERRANG
        command are read from the file. Also, only elements that are
        fully attached to the nodes specified on the NRRANG command
        are read from the file. Elements are assigned numbers
        consecutively as read from the file, beginning with the
        current highest database element number plus one. The file is
        rewound before and after reading. Reading continues until the
        end of the file.
        """
        command = f"EREAD,{fname},{ext}"
        return self.run(command, **kwargs)

    def ereinf(self, **kwargs) -> Optional[str]:
        """Generates reinforcing elements from selected existing (base) elements.

        APDL Command: EREINF

        Notes
        -----
        The EREINF command generates reinforcing elements (REINF264 and
        REINF265) directly from selected base elements (that is,
        existing standard elements in your model). The command scans all
        selected base elements and generates (if necessary) a compatible
        reinforcing element type for each base element. (ANSYS
        allows a combination of different base element types.)

        Although predefining the reinforcing element type (ET) is not
        required, you must define the reinforcing element section type
        (SECTYPE); otherwise, ANSYS cannot generate the
        reinforcing element.

        The EREINF command does not create new nodes. The reinforcing
        elements and the base elements share the common nodes.

        Elements generated by this command are not associated with
        the solid model.

        After the EREINF command executes, you can issue ETLIST, ELIST,
        and EPLOT commands to verify the newly created reinforcing
        element types and elements.

        Reinforcing elements do not account for any subsequent
        modifications made to the base elements. ANSYS,
        Inc. recommends issuing the EREINF command only after the
        base elements are finalized. If you delete or modify base
        elements (via EDELE, EMODIF, ETCHG, EMID, EORIENT, NUMMRG,
        or NUMCMP commands, for example), remove all affected
        reinforcing elements and reissue the EREINF command to avoid
        inconsistencies.
        """
        command = f"EREINF,"
        return self.run(command, **kwargs)

    def errang(
        self, emin: MapdlInt = "", emax: MapdlInt = "", einc: MapdlInt = "", **kwargs
    ) -> Optional[str]:
        """Specifies the element range to be read from a file.

        APDL Command: ERRANG

        Parameters
        ----------
        emin, emax, einc
            Elements with numbers from EMIN (defaults to 1) to EMAX
            (defaults to 99999999) in steps of EINC (defaults to 1)
            will be read.

        Notes
        -----
        Defines the element number range to be read [EREAD] from the
        element file. If a range is also implied from the NRRANG
        command, only those elements satisfying both ranges will be
        read.
        """
        command = f"ERRANG,{emin},{emax},{einc}"
        return self.run(command, **kwargs)

    def esurf(
        self, xnode: MapdlInt = "", tlab: str = "", shape: str = "", **kwargs
    ) -> Optional[str]:
        """Generates elements overlaid on the free faces of selected nodes.

        APDL Command: ESURF

        Parameters
        ----------
        xnode
            Node number that is used only in the following two cases:

        tlab
            Generates target, contact, and hydrostatic fluid elements
            with correct direction of normals.

            TOP - Generates target and contact elements over beam and
                  shell elements, or hydrostatic fluid elements over
                  shell elements, with the normals the same as the
                  underlying beam and shell elements (default).

            BOTTOM - Generates target and contact elements over beam
                     and shell elements, or hydrostatic fluid
                     elements over shell elements, with the
                     normals opposite to the underlying beam and shell
                     elements.

            If target or contact elements and hydrostatic fluid
            elements are defined on the same underlying shell
            elements, you only need to use this option once to orient
            the normals opposite to the
            underlying shell elements.

            REVERSE - Reverses the direction of the normals on
                      existing selected target elements, contact
                      elements, and hydrostatic fluid elements. - If
                      target or contact elements and hydrostatic
                      fluid elements are defined on the same
                      underlying shell elements, you only need to use
                      this option once to reverse the normals for all
                      selected elements.

        shape
            Used to specify the element shape for target element
            TARGE170 (Shape = LINE or POINT) or TARGE169 elements
            (Shape = POINT).

            (blank) - The target element takes the same shape as the
                      external surface of the underlying element
                      (default).

            LINE - Generates LINE or PARA (parabolic) segments on
                   exterior of selected 3-D elements.

            POINT - Generates POINT segments on selected nodes.

        Notes
        -----
        The ESURF command generates elements of the currently active
        element type overlaid on the free faces of existing elements.
        For example, surface elements (such as SURF151, SURF152,
        SURF153, SURF154, or SURF159) can be generated over solid
        elements (such as PLANE55, SOLID70, PLANE182, SOLID185,
        or SOLID272, respectively).

        Element faces are determined from the selected node set
        (NSEL) and the load faces for that element type. The
        operation is similar to that used for generating element
        loads from selected nodes via the SF,ALL command, except that
        elements (instead of loads) are generated. All nodes on the
        face must be selected for the face to be used. For shell
        elements, only face one of the element is available. If nodes
        are shared by adjacent selected element faces, the faces are not
        free and no element is generated.

        Elements created by ESURF are oriented such that their
        surface load directions are consistent with those of the
        underlying elements. Carefully check generated elements and
        their orientations.

        Generated elements use the existing nodes and the active MAT,
        TYPE, REAL, and ESYS attributes. The exception is when Tlab =
        REVERSE. The reversed target and contact elements have the
        same attributes as the original elements. If the underlying
        elements are solid elements, Tlab = TOP or BOTTOM has no effect.

        When the command generates a target element, the shape is by
        default the same as that of the underlying element. Issue
        ESURF,,, LINE or ESURF,,,POINT to generate LINE, PARA,
        and POINT segments.

        The ESURF command can also generate the 2-D or 3-D
        node-to-surface element CONTA175, based on the selected node
        components of the underlying solid elements. When used to
        generate CONTA175 elements, all ESURF arguments are ignored.
        (If CONTA175 is the active element type, the path Main Menu>
        Preprocessor> Modeling> Create> Elements> Node-to-Surf uses
        ESURF to generate elements.)

        To generate SURF151 or SURF152 elements that have two extra
        nodes from FLUID116 elements, KEYOPT(5) for SURF151 or
        SURF152 is first set to 0 and ESURF is issued. Then KEYOPT(5)
        for SURF151 or SURF152 is set to 2 and MSTOLE is issued. For
        more information, see Using the Surface Effect Elements in
        the Thermal Analysis Guide.

        For hydrostatic fluid elements HSFLD241 and HSFLD242,
        the ESURF command generates triangular (2-D) or
        pyramid-shaped (3-D) elements with bases that are overlaid on
        the faces of selected 2-D or 3-D solid or shell elements.
        The single vertex for all generated elements is at the
        pressure node specified as XNODE. The generated elements fill
        the volume enclosed by the solid or shell elements. The nodes
        on the overlaid faces have translational degrees of freedom,
        while the pressure node shared by all generated elements has
        a single hydrostatic pressure degree of freedom, HDSP (see
        HSFLD241 and HSFLD242 for more information about the pressure
        node).
        """
        command = f"ESURF,{xnode},{tlab},{shape}"
        return self.run(command, **kwargs)

    def esym(
        self,
        ninc: MapdlInt = "",
        iel1: MapdlInt = "",
        iel2: MapdlInt = "",
        ieinc: MapdlInt = "",
        **kwargs,
    ) -> Optional[str]:
        """Generates elements from a pattern by a symmetry reflection.

        APDL Command: ESYM

        Parameters
        ----------
        ninc
            Increment nodes in the given pattern by NINC.

        iel1, iel2, ieinc
            Reflect elements from pattern beginning with IEL1 to IEL2
            (defaults to IEL1) in steps of IEINC (defaults to 1). If
            IEL1 = ALL, IEL2 and IEINC are ignored and pattern is all
            selected elements [ESEL]. A component name may
            also be substituted for IEL1 (IEL2 and IEINC are ignored).

        Notes
        -----
        Generates additional elements from a given pattern (similar
        to EGEN) except with a "symmetry" reflection. The operation
        generates a new element by incrementing the nodes on the
        original element, and reversing and shifting  the node
        connectivity pattern. For example, for a 4-node 2-D element,
        the nodes in positions I, J, K, and L of the original element
        are placed in positions J, I, L, and K of the reflected element.

        Similar permutations occur for all other element types. For line
        elements, the nodes in positions I and J of the original
        element are placed in positions J and I of the reflected
        element. In releases prior
        to ANSYS 5.5, no node pattern reversing and shifting occurred
        for line elements generated by ESYM. To achieve the same
        results with ANSYS 5.5 as you did in prior releases, use the
        EGEN command instead.

        It is recommended that symmetry elements be displayed and
        graphically reviewed.

        If the nodes are also reflected (as with the NSYM command)
        this pattern is such that the orientation of the symmetry
        element remains similar to the original element (i.e.,
        clockwise elements are generated from
        clockwise elements).

        For a non-reflected node pattern, the reversed orientation
        has the effect of reversing the outward normal direction (
        clockwise elements are generated from counterclockwise
        elements).

        Note:: : Since nodes may be defined anywhere in the model
        independently of this command, any orientation of the
        "symmetry" elements is possible. See also the ENSYM command
        for modifying existing elements.
        """
        return self.run(f"ESYM,,{ninc},{iel1},{iel2},{ieinc}", **kwargs)

    def ewrite(
        self,
        fname: str = "",
        ext: str = "",
        kappnd: MapdlInt = "",
        format_: str = "",
        **kwargs,
    ) -> Optional[str]:
        """Writes elements to a file.

        APDL Command: EWRITE

        Writes the selected elements to a file. The write operation is not
        necessary in a standard ANSYS run but is provided as convenience
        to users wanting a coded element file. If issuing :meth:`ewrite`
        from ANSYS to be used in ANSYS, you must also issue NWRITE to
        store nodal information for later use. Only elements having all of
        their nodes defined (and selected) are written. Data are written
        in a coded format. The data description of each record is: I, J,
        K, L, M, N, O, P, MAT, TYPE, REAL, SECNUM, ESYS, IEL, where MAT,
        TYPE, REAL, and ESYS are attribute numbers, SECNUM is the beam
        section number, and IEL is the element number.

        The format is (14I6) if Format is set to SHORT and (14I8) if the
        Format is set to LONG, with one element description per record for
        elements having eight nodes of less. For elements having more than
        eight nodes, nodes nine and above are written on a second record
        with the same format.

        Parameters
        ----------
        fname
            File name and directory path (248 characters maximum,
            including the characters needed for the directory path).
            An unspecified directory path defaults to the working
            directory; in this case, you can use all 248 characters
            for the file name.

        ext
            Filename extension (eight-character maximum).

        kappnd
            Append key:

            0 - Rewind file before the write operation.

            1 - Append data to the end of the existing file.

        format_
            Format key:

            SHORT - I6 format (the default).

            LONG - I8 format.

        Examples
        --------
        >>> mapdl.ewrite('etable.txt', format_='LONG')

        """
        return self.run(f"EWRITE,{fname},{ext},,{kappnd},{format_}", **kwargs)

    def gcdef(self, option="", sect1="", sect2="", matid="", realid="", **kwargs):
        """Defines interface interactions between general contact surfaces.

        APDL Command: GCDEF

        GCDEF defines the interface interaction between general contact
        surfaces identified by SECT1 and SECT2. GCDEF commands are order
        independent in most cases.

        GCDEF definitions should be issued after GCGEN. They are saved in the
        database and are written to and read from .CDB files.

        See General Contact in the Contact Technology Guide for more
        information on the overall procedure to create general contact.

        SECT1/SECT2 Interactions

        The most specific types of general contact definitions are those
        described below:

        The remaining general contact definition types can be overridden by the
        above two general contact definition types:

        Parameters
        ----------
        option
            Option to be performed.

            (blank) - Retain the previous Option setting between SECT1 and SECT2.

            AUTO - Define auto asymmetric contact between surfaces SECT1 and SECT2.

            SYMM - Define symmetric contact between surfaces SECT1 and SECT2.

            ASYM - Define asymmetric contact with SECT1 as the source
                   (contact) surface and SECT2 as the target surface.

            EXCL - Exclude contact between surfaces SECT1 and
            SECT2. MATID and REALID are ignored.

            DELETE - Remove the given definition from the GCDEF
            table. MATID and REALID are ignored.

            Note that GCDEF,DELETE,ALL,ALL does not remove the entire
            GCDEF table; it merely removes any existing GCDEF,,ALL,ALL
            definitions, while leaving intact any existing GCDEF
            definitions that are more specific.  - To remove the
            entire GCDEF table, issue GCDEF,DELETE,TOTAL.

            It is good practice to list all definitions using
            GCDEF,LIST,ALL,ALL before and after a GCDEF,DELETE
            command.

            LIST - List stored GCDEF data entries. MATID and REALID are
            ignored. GCDEF,LIST,ALL,ALL lists the entire GCDEF table,
            including more specific GCDEF definitions. - TABLE

        sect1, sect2
            Section numbers representing general contact surfaces (no
            defaults). Labels ALL and SELF are also valid input. See
            SECT1/SECT2 Interactions for a description of how the various
            inputs for SECT1 and SECT2 are interpreted.

        matid
            Material ID number for general contact interaction properties at
            the SECT1/SECT2 interface. If zero or blank, the previous setting
            of MATID for SECT1/SECT2 (if any) is retained.

        realid
            Real constant ID number for general contact interaction properties
            at the SECT1/SECT2 interface.  If zero or blank, the previous
            setting of REALID for SECT1/SECT2 (if any) is retained.

        """
        command = f"GCDEF,{option},{sect1},{sect2},{matid},{realid}"
        return self.run(command, **kwargs)

    def gcgen(
        self, option="", featureangle="", edgekey="", splitkey="", selopt="", **kwargs
    ):
        """Creates contact elements for general contact.

        APDL Command: GCGEN

        Parameters
        ----------
        option
            Option to be performed.

            NEW - Create a new general contact definition. This option removes all existing
                  general contact elements and generates new elements with new
                  section IDs. Any existing GCDEF specifications, general
                  contact SECTYPE/SECDATA data, and general contact element
                  types are also removed. If no general contact elements or
                  data exist, this option behaves the same as Option = UPDATE.

            UPDATE - Generate general contact elements on newly added (or selected) base elements.
                     Newly generated contact elements are assigned new Section
                     IDs. Existing general contact elements remain with their
                     previously assigned section IDs and element attributes.
                     Existing GCDEF and SECTYPE/SECDATA general contact data
                     are respected. (This is the default option.)

            DELETE - Remove all existing general contact elements. Existing GCDEF specifications,
                     general contact SECTYPE/SECDATA data, and general contact
                     element types are also removed.

            SELECT - Select all existing general contact elements.

        featureangle
            Angle tolerance for determining feature edges (EdgeKEY) and general
            surfaces (SplitKey). Default = 42 degrees.

        edgekey
            Key that controls creation of general contact line elements
            (CONTA177) on base shell element perimeter edges and/or base solid
            element feature edges. See Understanding FeatureANGLE for an
            explanation of the feature edge criteria.

            0 - Exclude feature edges and shell perimeter edges (default).

            1 - Include feature edges only.

            2 - Include shell perimeter edges only.

            3 - Include both feature edges and shell perimeter edges.

        splitkey
            Key that controls how section IDs and contact element type IDs are
            assigned to surfaces.

            SPLIT - Assign a different section ID and contact element type ID for every general
                    surface of the selected base elements (default). See
                    Understanding FeatureANGLE for an explanation of the split
                    criteria. Different section IDs are assigned to top and
                    bottom surfaces of 2-D beam and 3-D shell bodies. This
                    allows different GCDEF specifications for different
                    portions of the assembly.

            PART - Assign a different section ID and contact element type ID for every general
                   surface which covers a physical part. Compared to the SPLIT
                   option, this option produces fewer unique section IDs, which
                   can make it easier to specify interactions via GCDEF.
                   However, it may also result in a less accurate and/or less
                   efficient solution.

        selopt
            Key that controls which base elements are considered for general
            contact.

            ATTACH - Use a recursive adjacency selection to obtain complete physical parts, starting
                     from the selected base elements, before generating general
                     contact elements (default).

            SELECT - Use only the initially selected base elements to generate general contact
                     elements.

        Notes
        -----
        GCGEN creates general contact elements on the exterior faces of
        selected base elements. The base elements can be 2-D or 3-D solids, 2-D
        beams (top and bottom), or 3-D shells (top and bottom). The contact
        element types can be CONTA172, CONTA174, and/or CONTA177, depending
        upon the types of base elements in the model and the specified GCGEN
        options. General contact elements are identified by a real constant ID
        equal to zero.

        You can control contact interactions between specific general contact
        surfaces that could potentially be in contact by using the GCDEF
        command. See General Contact in the Contact Technology Guide for more
        information on the overall procedure to create general contact.

        Understanding FeatureANGLE

        The exterior facets of the selected base solid and shell elements are
        divided into subsets based on the angle between the normals of
        neighboring faces. On a flat or smooth surface, adjacent exterior
        element faces have normals that are parallel or nearly parallel; that
        is, the angle between the adjacent normals is near zero degrees.

        When the angle between the normals of two adjacent faces is greater
        than FeatureANGLE, the two faces are considered to be on two separate
        surfaces (SplitKey = SPLIT). The edge between the faces may be convex
        or concave. A convex (or outside) edge is considered to be a feature
        edge and may be affected by the EdgeKEY setting. For more information,
        see Feature Angle (FeatureANGLE) in the Contact Technology Guide.
        """
        command = f"GCGEN,{option},{featureangle},{edgekey},{splitkey},{selopt}"
        return self.run(command, **kwargs)

    def inistate(
        self,
        action="",
        val1="",
        val2="",
        val3="",
        val4="",
        val5="",
        val6="",
        val7="",
        val8="",
        val9="",
        **kwargs,
    ):
        """Defines initial state data and parameters.

        APDL Command: INISTATE

        Parameters
        ----------
        action
            Specifies action for defining or manipulating initial state data:

            SET - Use Action = SET to designate initial state coordinate system, data type, and
                  material type parameters. See "Command Specification for
                  Action = SET".

            DEFINE - Use Action = DEFINE to specify the actual state values, and the corresponding
                     element, integration point, or layer information. See
                     "Command Specifications for Action = DEFINE".

            WRITE - Use Action = WRITE to write the initial state values to a file when the SOLVE
                    command is issued. See "Command Specifications for Action =
                    WRITE".

            READ - Use Action = READ to read the initial state values from a file. See "Command
                   Specifications for Action = READ".

            LIST - Use Action = LIST  to read out the initial state data. See "Command
                   Specifications for Action = LIST".

            DELETE - Use Action = DELE to delete initial state data from a selected set of elements.
                     See "Command Specifications for Action = DELETE"

        val1, val2, ..., val9
            Input values based on the Action type.

        Notes
        -----
        The INISTATE command is available for current-technology elements.
        Initial state supported for a given element is indicated in the
        documentation for the element under "Special Features."

        The command is not for use with kinematic hardening material properties
        (TB,BKIN, TB,KINH, TB,PLAS,,,,KINH) or the shape memory alloy material
        model (TB,SMA).

        INISTATE with elastic strain alone is not supported for gasket
        materials (TB,GASK) and hyperelastic materials (TB,HYPER, TB,BB,
        TB,AHYPER, TB,CDM, TB,EXPE).

        INISTATE with initial stress alone is not supported for gasket
        materials (TB,GASK).

        INISTATE with plastic strain (which must include initial strain or
        stress, plastic strain, and accumulated plastic strain) does not
        support gasket materials (TB,GASK), porous media (TB,PM), rate-
        dependent plasticity (TB,RATE), and viscoplasticity (TB,PRONY,
        TB,SHIFT).

        For detailed information about using the initial state capability, see
        Initial State in the Basic Analysis Guide.
        """
        command = f"INISTATE,{action},{val1},{val2},{val3},{val4},{val5},{val6},{val7},{val8},{val9}"
        return self.run(command, **kwargs)

    def laylist(self, iel="", layr1="", layr2="", mplab1="", mplab2="", **kwargs):
        """Lists real constants material properties for layered elements.

        APDL Command: LAYLIST

        Parameters
        ----------
        iel
            Element number to be listed.  If ALL, list all selected elements
            [ESEL] of the appropriate type.  If blank and the current element
            type is a layered element type, list data from the current real
            constant table in the layered format.

        layr1, layr2
            Range of layer numbers to be listed.  If LAYR1 is greater than
            LAYR2, a reverse order list is produced.  LAYR1 defaults to 1.
            LAYR2 defaults to LAYR1 if LAYR1 is input or to the number of
            layers if LAYR1 is not input.

        mplab1, mplab2
            Material property labels (e.g., EX) to be listed along with the
            layer real constants.

        Notes
        -----
        Lists real constants and any two material properties for layered shell
        and solid elements.

        If matrix input is selected (KEYOPT(2) = 2 or 3), LAYR1, LAYR2, Mplab1,
        and Mplab2 are not used.

        This command is valid in any processor.
        """
        command = f"LAYLIST,{iel},{layr1},{layr2},{mplab1},{mplab2}"
        return self.run(command, **kwargs)

    def layplot(self, iel="", layr1="", layr2="", **kwargs):
        """Displays the layer stacking sequence for layered elements.

        APDL Command: LAYPLOT

        Parameters
        ----------
        iel
            Element number for the display.  If blank and the current element
            type is a layered element type, display data from the current real
            constant table.

        layr1, layr2
            Range of layer numbers to be displayed.  If LAYR1 is greater than
            LAYR2, a reversed order display is produced.  Up to 20 layers may
            be displayed at a time.  LAYR1 defaults to 1. LAYR2 defaults to
            LAYR1 if LAYR1 is input or to the number of layers (or to 19+LAYR1,
            if smaller) if LAYR1 is not input.

        Notes
        -----
        Displays the layer-stacking sequence as defined in the real constant
        table for layered shell and solid elements in a form where the layers
        are visible (like a sheared deck of cards).

        The element x-axis is shown as 0.0 degrees.

        Layers are cross-hatched and color-coded for clarity. The hatch lines
        indicate the layer angle (real constant THETA) and the color coding is
        for material identification (real constant MAT).

        The actual orientation of a specific layer in three-dimensional space
        can be seen using /PSYMB,LAYR. To use /PSYMB,LAYR with smeared
        reinforcing elements (REINF265), first set the vector-mode graphics
        option (/DEVICE,VECTOR,1).

        Layer thickness can be displayed using the /ESHAPE and EPLOT commands.

        This command is valid in any processor.
        """
        command = f"LAYPLOT,{iel},{layr1},{layr2}"
        return self.run(command, **kwargs)

    def lfsurf(self, sline="", tline="", **kwargs):
        """Generates surface elements overlaid on the edge of existing solid

        APDL Command: LFSURF
        elements and assigns the extra node as the closest fluid element node.

        Parameters
        ----------
        sline
            Component name for the surface lines of the meshed solid areas.

        tline
            Component name for the target lines meshed with fluid elements.

        Notes
        -----
        This command macro is used to generate surface effect elements overlaid
        on the surface of existing plane elements and, based on proximity, to
        determine and assign the extra node for each surface element.  The
        underlying areas of the solid region and the fluid lines must be meshed
        prior to calling this command macro. The active element type must be
        SURF151 with appropriate settings for KEYOPT(4), KEYOPT(5), KEYOPT(6),
        and KEYOPT(8).

        The surface lines of the solid and the target lines of the fluid are
        grouped into components and named using the CM command.  The names must
        be enclosed in single quotes (e.g., 'SLINE') when the LFSURF command is
        manually typed in.

        When using the GUI method, node and element components are created
        through the picking dialog boxes associated with this command.

        The macro is applicable for the SURF151 and FLUID116 element types.
        """
        command = f"LFSURF,{sline},{tline}"
        return self.run(command, **kwargs)

    def ndsurf(self, snode="", telem="", dimn="", **kwargs):
        """Generates surface elements overlaid on the edge of existing elements

        APDL Command: NDSURF
        and assigns the extra node as the closest fluid element node.

        Parameters
        ----------
        snode
            Component name for the surface nodes of the solid elements.

        telem
            Component name for the target fluid elements.

        dimn
            Model dimensionality:

            2 - 2-D model.

            3 - 3-D model.

        Notes
        -----
        This command macro is used to generate surface effect elements (SURF151
        or SURF152) overlaid on the surface of existing plane or solid elements
        and, based on proximity, to determine and assign the extra node
        (FLUID116) for each surface element. The active element type must be
        SURF151 or SURF152 with appropriate settings for KEYOPT(4), KEYOPT(5),
        KEYOPT(6), and KEYOPT(8).

        The surface nodes of the plane or solid elements must be grouped into a
        node component and the fluid elements must be grouped into an element
        component and named using the CM command.  The names must be enclosed
        in single quotes (e.g., 'NOD') when the NDSURF command is manually
        typed in.

        When using the GUI method, node and element components are created
        through the picking dialog boxes associated with this command.

        The macro is applicable for the SURF151, SURF152, and FLUID116 element
        types.
        """
        command = f"NDSURF,{snode},{telem},{dimn}"
        return self.run(command, **kwargs)

    def shsd(self, rid="", action="", **kwargs):
        """Creates or deletes a shell-solid interface to be used in shell-to-solid assemblies.

        APDL Command: SHSD

        Parameters
        ----------
        rid
            The real constant set ID that identifies the contact pair on
            which a shell-to-solid assembly is defined. If ALL, all
            selected contact pairs will be considered for assembly.

        Action
            * ``"CREATE"`` : Builds new shell and contact elements to be
              used in shell-to-solid assemblies (default). New elements
              are stored as internally-created components.

            * ``"DELETE"`` : Deletes the nodes and elements created during
              a previous execution of SHSD,RID,CREATE for the real
              constant set identified by RID.

        Notes
        -----
        The SHSD command creates a shell-solid interface to be used in
        shell-to-solid assemblies, or deletes a previously-created
        shell-solid interface. “Virtual” shell elements and additional
        CONTA175 elements are created at the contact pair identified by
        RID when Action = CREATE. Set Action = DELETE to remove the
        generated nodes and elements at the contact pair identified by
        RID.

        For further details, see:
        https://www.mm.bme.hu/~gyebro/files/ans_help_v182/ans_cmd/Hlp_C_SHSD.html

        """
        return self.run(f"SHSD,{rid},{action}", **kwargs)

    def swadd(
        self,
        ecomp="",
        shrd="",
        ncm1="",
        ncm2="",
        ncm3="",
        ncm4="",
        ncm5="",
        ncm6="",
        ncm7="",
        ncm8="",
        ncm9="",
        **kwargs,
    ):
        """Adds more surfaces to an existing spot weld set.

        APDL Command: SWADD

        Parameters
        ----------
        ecomp
            Name of an existing spot weld set that was previously defined using
            SWGEN.

        shrd
            Search radius. Defaults to 4 times the spot weld radius defined for
            the spot weld set (SWRD on SWGEN).

        ncm1, ncm2, ncm3, . . . , ncm9
            Surfaces to be added to the spot weld set. Each surface can be
            input as a predefined node component or a meshed area number.

        Notes
        -----
        This command adds surfaces to an existing spot weld set defined by the
        SWGEN command. You can add additional surfaces by repeating the SWADD
        command. However, the maximum number of allowable surfaces (including
        the 2 surfaces used for the original set defined by SWGEN) for each
        spot weld set is 11. See Adding Surfaces to a Basic Set for more
        information.
        """
        command = f"SWADD,{ecomp},{shrd},{ncm1},{ncm2},{ncm3},{ncm4},{ncm5},{ncm6},{ncm7},{ncm8},{ncm9}"
        return self.run(command, **kwargs)

    def swdel(self, ecomp="", **kwargs):
        """Deletes spot weld sets.

        APDL Command: SWDEL

        Parameters
        ----------
        ecomp
            Name of an existing spot weld set that was previously defined using
            SWGEN. If Ecomp = ALL (default) all spot welds are deleted.

        Notes
        -----
        This command deletes spot weld sets previously defined by the SWGEN
        command.
        """
        command = f"SWDEL,{ecomp}"
        return self.run(command, **kwargs)

    def swgen(
        self,
        ecomp="",
        swrd="",
        ncm1="",
        ncm2="",
        snd1="",
        snd2="",
        shrd="",
        dirx="",
        diry="",
        dirz="",
        itty="",
        icty="",
        **kwargs,
    ):
        """Creates a new spot weld set.

        APDL Command: SWGEN

        Parameters
        ----------
        ecomp
            Name to identify the new spot weld. This name will be used for the
            element component containing the new contact, target, and beam
            elements generated for the spot weld set.

        swrd
            Spot weld radius.

        ncm1
            Name of a component containing nodes on the first spot weld
            surface, or a meshed area number for the surface.

        ncm2
            Name of a component containing nodes on the second spot weld
            surface, or a meshed area number for the surface.

        snd1
            Node number of the first spot weld node corresponding to the first
            surface (NCM1). This node can be on or close to the first surface.

        snd2
            Node number of the second spot weld node corresponding to the
            second surface (NCM2).  This node can be on or close to the second
            surface. ANSYS will create the node if it is not specified.

        shrd
            Search radius. Defaults to 4 times the spot weld radius SWRD.

        dirx, diry, dirz
            Spot weld projection direction in terms of normal X, Y, and Z
            components.

        itty
            Target element type ID.

        icty
            Contact element type ID.

        Notes
        -----
        This command creates a new spot weld set. You can add more surfaces to
        the set using SWADD after the initial SWGEN command. However, the
        maximum number of allowable surfaces (including the 2 surfaces used for
        the original set) for each spot weld set is 11.

        Ecomp, SWRD, NCM1, NCM2, and SND1 must be specified. SND2, SHRD, DIRX,
        DIRY, DIRZ, ITTY, ICTY are optional inputs. If the second spot weld
        node (SND2) is specified, that node is used to determine the spot weld
        projection direction, andDIRX, DIRY and DIRZ are ignored.

        If ITTY is specified, the following corresponding target element key
        option must be set: KEYOPT(5) = 4. If ICTY is specified, the following
        corresponding contact element key options must be set: KEYOPT(2) = 2,
        KEYOPT(12) = 5.

        Use the SWLIST and SWDEL commands to list or delete spot welds. See
        Creating a Basic Spot Weld Set with SWGEN for detailed information on
        defining spot welds.
        """
        command = f"SWGEN,{ecomp},{swrd},{ncm1},{ncm2},{snd1},{snd2},{shrd},{dirx},{diry},{dirz},{itty},{icty}"
        return self.run(command, **kwargs)

    def swlist(self, ecomp="", **kwargs):
        """Lists spot weld sets.

        APDL Command: SWLIST

        Parameters
        ----------
        ecomp
            Name of an existing spot weld set that was previously defined using
            SWGEN. If Ecomp = ALL (default), all spot weld sets are listed.

        Notes
        -----
        This command lists spot weld node, beam, and contact pair information
        for all defined spot weld sets, or for the specified set. To ensure
        that all defined spotwelds are listed, issue CMSEL,ALL (to select all
        components) before issuing the SWLIST command.

        When SWLIST is issued in POST1, the beam forces and moments are output.
        For the case of a deformable spot weld, the stresses are also output in
        the beam local coordinate system.
        """
        command = f"SWLIST,{ecomp}"
        return self.run(command, **kwargs)

    def tshap(self, shape="", **kwargs):
        """Defines simple 2-D and 3-D geometric surfaces for target segment

        APDL Command: TSHAP
        elements.

        Parameters
        ----------
        shape
            Specifies the geometric shapes for target segment elements TARGE169
            and TARGE170.

            LINE - Straight line (2-D, 3-D) (Default for 2-D)

            PARA - Parabola (2-D, 3-D)

            ARC - Clockwise arc (2-D)

            CARC - Counterclockwise arc (2-D)

            CIRC - Complete circle (2-D)

            TRIA - Three-node triangle (3-D) (Default for 3-D)

            TRI6 - Six-node triangle (3-D)

            QUAD - Four-node quadrilateral (3-D)

            QUA8 - Eight-node quadrilateral (3-D)

            CYLI - Cylinder (3-D)

            CONE - Cone (3-D)

            SPHE - Sphere (3-D)

            PILO - Pilot node (2-D, 3-D)

            POINT - Point (rigid surface node) (2-D, 3-D)

        Notes
        -----
        Use this command to specify the target segment shapes for the rigid
        target surface associated with surface-to-surface contact (TARGE169,
        CONTA171, CONTA172 (2-D) and TARGE170, CONTA173, CONTA174 (3-D)), 3-D
        beam-to-beam contact (TARGE170 and CONTA176), and 3-D line-to-surface
        contact (TARGE170 and CONTA177).  Once you issue TSHAP, all subsequent
        target elements generated via the direct element generation technique
        will have the same shape, until you issue TSHAP again with a different
        Shape value.
        """
        command = f"TSHAP,{shape}"
        return self.run(command, **kwargs)

    def upgeom(self, factor="", lstep="", sbstep="", fname="", ext="", **kwargs):
        """Adds displacements from a previous analysis and updates the geometry of

        APDL Command: UPGEOM
        the finite element model to the deformed configuration.

        Parameters
        ----------
        factor
            Multiplier for displacements being added to coordinates.  The value
            1.0 will add the full value of the displacements to the geometry of
            the finite element model.  Defaults to 1.0.

        lstep
            Load step number of data to be imported.  Defaults to the last load
            step.

        sbstep
            Substep number of data to be imported.  Defaults to the last
            substep.

        fname
            File name and directory path (248 characters maximum, including the
            characters needed for the directory path).  An unspecified
            directory path defaults to the working directory; in this case, you
            can use all 248 characters for the file name.

        ext
            Filename extension (eight-character maximum).

        Notes
        -----
        This command updates the geometry of the finite element model according
        to the displacement results of the previous analysis and creates a
        revised geometry at the deformed configuration.  This command works on
        all nodes (default) or on a selected set of nodes.  If this command is
        issued repeatedly, it creates a revised geometry of the finite element
        model in a cumulative fashion, i.e., it adds displacement results on
        the previously generated deformed geometry. The solid model geometry is
        not updated by this command.

        When UPGEOM is issued, the current finite element model is overwritten
        by finite element information from the results file. For this reason,
        it is important that the finite element information in the results file
        matches the finite element model in which the nodal coordinates are
        being updated. No changes should be made to the model before the UPGEOM
        command is issued.
        """
        command = f"UPGEOM,{factor},{lstep},{sbstep},{fname},{ext}"
        return self.run(command, **kwargs)

    def usrdof(
        self,
        action="",
        dof1="",
        dof2="",
        dof3="",
        dof4="",
        dof5="",
        dof6="",
        dof7="",
        dof8="",
        dof9="",
        dof10="",
        **kwargs,
    ):
        """Specifies the degrees of freedom for the user-defined element USER300.

        APDL Command: USRDOF

        Parameters
        ----------
        action
            One of the following command operations:

            DEFINE - Specify the degrees of freedom (DOFs). This value is the default.

            LIST - List all previously specified DOFs.

            DELETE -  Delete all previously specified DOFs.

        dof1, dof2, dof3, . . . , dof10
            The list of DOFs.

        Notes
        -----
        The USRDOF command specifies the degrees of freedom for the user-
        defined element USER300.

        Although you can intersperse other commands as necessary for your
        analysis, issue the USRDOF command as part of the following general
        sequence of commands:

        Issue the ET command for element USER300, followed by the related TYPE
        command.

        Issue both the USRELEM and USRDOF commands (in either order).

        Define your element using USER300.

        The DOF list (DOF1 through DOF10) can consist of up to 10 DOFs. Use any
        valid and appropriate DOF (such as UX, UY, UZ, ROTX, ROTY, ROTZ, AX,
        AY, AZ, VX, VY, VZ, PRES, WARP, TEMP, VOLT, MAG, EMF, and CURR).

        You can specify a maximum of 10 DOFs per USRDOF command. To define
        additional DOFs, issue the command again.

        The maximum number of DOFs for a user-defined element--the number of
        nodes times the number of DOFs per node--cannot exceed 480.

        To learn more about user-defined elements, see Creating a New Element
        in the Programmer's Reference.
        """
        command = f"USRDOF,{action},{dof1},{dof2},{dof3},{dof4},{dof5},{dof6},{dof7},{dof8},{dof9},{dof10}"
        return self.run(command, **kwargs)

    def usrelem(
        self,
        nnodes="",
        ndim="",
        keyshape="",
        nreal="",
        nsavevars="",
        nrsltvar="",
        keyansmat="",
        nintpnts="",
        kestress="",
        keysym="",
        **kwargs,
    ):
        """Specifies the characteristics of the user-defined element USER300.

        APDL Command: USRELEM

        Parameters
        ----------
        nnodes
            The number of nodes.

        ndim
            The number of dimensions (of nodal coordinates). Valid values are 2
            or 3.

        keyshape
            One of the following element shape options:

            ANYSHAPE - Any shape (that is, no specified shape). This value is the default. (The ANSYS
                       MeshTool is unavailable.)

            POINT - Point.

            LINE - Straight line.

            TRIAN - Triangle.

            QUAD - Quadrilateral. This shape can be degenerated to a triangle.

            TET - Tetrahedron.

            BRICK - Brick. This shape can be degenerated to a wedge, pyramid, or tetrahedron.

        nreal
            The number of real constants.

        nsavevars
            The number of saved variables.

        nrsltvar
            The number of variables saved in results files.

        keyansmat
            Key for element formulation control:

            0 - Create your own material codes within the element formulation. In this case,
                the real constants are available to input material properties.
                You can also input linear material properties via MP and MPDATA
                commands .

            1 - Use ANSYS standard material routines or the USERMAT subroutine to form
                structural material data. ANSYS material properties must be
                input in the standard way (as you would for non-user-defined
                elements). This value is invalid when KeyShape = ANYSHAPE.

        nintpnts
            The maximum number of integration points (used when KEYANSMAT = 1).

        kestress
            Key for the element stress state (used when KEYANSMAT = 1):

            0 - Plane stress elements.

            1 - Axisymmetric elements.

            2 - Plane strain elements.

            3 - 3-D solid elements.

            4 - 3-D solid-shell elements.

            5 - Generalized plane strain elements.

            6 - Beam elements.

            7 - Link/truss elements.

            8 - 3-D shell elements.

            9 - Axisymmetric shell elements.

        keysym
            Key for specifying whether element stiffness matrices are symmetric
            or unsymmetric:

            0 - Symmetric.

            1 - Unsymmetric.

        Notes
        -----
        The USRELEM command specifies the characteristics of the user-defined
        element USER300.

        Although you can intersperse other commands as necessary for your
        analysis, issue the USRELEM command as part of the following general
        sequence of commands:

        Issue the ET command for element USER300, followed by the related TYPE
        command.

        Issue both the USRELEM and USRDOF commands (in either order).

        Define your element using USER300.

        The number of real constants (NREAL) can refer to geometry quantities,
        material quantities, or any parameters for element formulation.

        ANSYS saves variables in the .esav file to preserve element data when
        you specify a positive NSAVEVARS value. When KEYANSMAT = 0, all
        variables of both material and kinematic formulation are saved. When
        KEYANSMAT = 1, only the variables for kinematic formulation (such as
        deformation gradient tensor) are saved; in this case, the material
        routine saves all necessary material data automatically.

        Element data saved in results files (NRSLTVAR) are accessible only as
        nonsummable miscellaneous data.  ANSYS saves stress and total strain
        data for structural elements in the .rst file automatically (as it does
        for equivalent variables such as thermal gradient and thermal flux in
        thermal elements); therefore, NRSLTVAR does not need to include stress
        and total strain data.

        To learn more about creating user-defined elements, see Creating a New
        Element in the Programmer's Reference.
        """
        command = f"USRELEM,{nnodes},{ndim},{keyshape},{nreal},{nsavevars},{nrsltvar},{keyansmat},{nintpnts},{kestress},{keysym}"
        return self.run(command, **kwargs)

    def wtbcreate(self, iel="", node="", damp="", **kwargs):
        """Creates a USER300 element to model the turbine for full aeroelastic

        APDL Command: WTBCREATE
        coupling analysis and specifies relevant settings for the analysis.

        Parameters
        ----------
        iel
            Element number (next available number by default).

        node
            Node number connecting support structure and turbine.

        damp
            Damping option for the turbine:

            0 - Damping matrix obtained from the aeroelastic code plus Rayleigh damping
                (default).

            1 - Rayleigh damping only.

            2 - Damping from the aeroelastic code only.

        Notes
        -----
        WTBCREATE invokes a predefined ANSYS macro that will automatically
        generate a turbine element and issue relevant data commands that are
        necessary to run a full aeroelastic coupling analysis. For detailed
        information on how to perform a fully coupled aeroelastic analysis, see
        Fully Coupled Wind Turbine Example in Mechanical APDL in the Mechanical
        APDL Programmer's Reference.

        The generated USER300 turbine element will have 9 nodes with node
        numbers NODE, NMAX+1, NMAX+2, ..., NMAX+8, where NMAX is the maximum
        node number currently in the model.

        There are 6 freedoms on the first node of the element: UX, UY, UZ,
        ROTX, ROTY, ROTZ, and these are true structural freedoms. For all the
        other nodes (i.e., nodes 2 to 9), only the translational freedoms (UX,
        UY, UZ) are used. These are generalized freedoms that are internal to
        the turbine element and are used by the aeroelastic code only.

        The element type integer of the USER300 element is the current maximum
        element type integer plus one.

        The command will also set up the analysis settings appropriate for a
        full aeroelastic coupling analysis. These include full Newton-Raphson
        solution (NROPT,FULL) and a USRCAL command to activate the relevant
        user routines.
        """
        command = f"WTBCREATE,{iel},{node},{damp}"
        return self.run(command, **kwargs)<|MERGE_RESOLUTION|>--- conflicted
+++ resolved
@@ -1254,7 +1254,6 @@
         This command is valid in any processor.
 
         """
-<<<<<<< HEAD
         if vtk is None:
             vtk = self._use_vtk
 
@@ -1283,8 +1282,6 @@
 
         # otherwise, use MAPDL plotter
         self._enable_interactive_plotting()
-=======
->>>>>>> d1231006
         return self.run("EPLOT")
 
     def eread(self, fname: str = "", ext: str = "", **kwargs) -> Optional[str]:

<<<<<<< HEAD
.. _Technology_Showcase_Example_01:

Technology Showcase Example 01: Brake Squeal Analysis
------------------------------------------------------
=======
.. _tech_demo_01:

Tech Demo: Brake Squeal Analysis
--------------------------------
>>>>>>> fd53302b


This example analysis shows how to solve a brake-squeal problem.  `1.6. Analysis and Solution Controls`_ are highlighted: linear
non-prestressed modal, partial nonlinear perturbed modal, and full nonlinear perturbed
modal. The problem demonstrates sliding frictional contact and uses complex eigensolvers to
predict unstable modes.

The following topics are available:

*  `1.1. Introduction`_
*  `1.2. Problem Description`_
*  `1.3. Modeling`_
*  `1.4. Material Properties`_
*  `1.5. Boundary Conditions and Loading`_
*  `1.6. Analysis and Solution Controls`_
*  `1.7. Results and Discussion`_
*  `1.8. Recommendations`_
*  `1.9. References`_
*  `1.10. Input Files`_

You can also perform this example analysis entirely in the Ansys
Mechanical Application. For more information, see Brake-Squeal Analysis in the Workbench Technology Showcase: Example Problems.

1.1. Introduction
-----------------

Eliminating brake noise is a classic challenge in the automotive industry. Brake discs
develop large and sustained friction-induced oscillations, simple referred to as brake
squeal.

Two common theories describe brake-squeal phenomena:

* *Stick-Slip Theory* -- The self-excited
  vibration of a brake system occurs when the static coefficient of friction is
  greater than the sliding coefficient of friction. Variable friction forces
  introduce energy into the system which is not properly dissipated during the
  squealing event, resulting in large vibrations.
* *Mode-Coupling Theory* -- When two similar
  characteristic modes couple with each other, instability is introduced to the
  braking system. This instability is caused primarily by improperly selected
  geometric parameters.
  Both theories attribute brake squeal to variable friction forces at the disc-pad
  interface.

Brake noise is generally categorized as follows:

* Low-frequency noise -- An example of a low-frequency noise is the
  "groaning" noise which occurs in the frequency range between 100 and
  1000 Hz. Any noise having a frequency above 1000 Hz is considered a
  squeal.
* Low-frequency squeal -- A result of mode coupling occurring between the
  out-of-plane modes of the rotor and the bending modes of the brake pad.
* High-frequency squeal -- A result of mode coupling occurring between the
  in-plane modes of the rotor.
  Low- and high-frequency squealing can be determined via complex eigensolvers. The
  presence of unstable modes suggests that the geometry parameters and material properties
  of the braking system should be modified.

For more information, see Brake-Squeal (Prestressed Modal) Analysis  in the *Structural Analysis Guide*.

1.2. Problem Description
------------------------

The following model is a simple brake disc-pad assembly. The disc has a thickness of
10 mm and the brake pads have a thickness of 15 mm. The inner diameter of the disc is
250 mm and outer diameter is of 350 mm. A pre-stressed modal analysis is performed on
this model using various methods to determine the unstable modes. A parametric study is
then performed to examine the effect of the friction coefficient on the dynamic
stability of the model.

.. figure:: gtecbrakesqueal_fig1.gif
    :align: center
    :alt: Brake Disc-Pad Assembly
    :figclass: align-center
        
    **Figure 1.1: Brake Disc-Pad Assembly**



1.3. Modeling
-------------

The following modeling topics are available:

*  `1.3.1. Understanding the Advantages of Contact Element Technology`_
*  `1.3.2. Modeling Contact Pairs`_
*  `1.3.3. Generating Internal Sliding Motion`_
*  `1.3.4. Meshing the Brake Disc-Pad Model`_

1.3.1. Understanding the Advantages of Contact Element Technology
^^^^^^^^^^^^^^^^^^^^^^^^^^^^^^^^^^^^^^^^^^^^^^^^^^^^^^^^^^^^^^^^^

Brake-squeal problems typically require manual calculations of the unsymmetric
terms arising from sources such as frictional sliding, and then inputting the
unsymmetric terms using special elements (such as
MATRIX27). It is a tedious process requiring a matched mesh
at the disc-pad interface along with assumptions related to the amount of area in
contact and sliding.

3-D contact elements (CONTA17x) offer a more efficient alternative by modeling
surface-to-surface contact at the pad-disc interface. With contact
surface-to-surface contact elements, a matched mesh is unnecessary at the
contact-target surface, and there is no need to calculate the unsymmetric
terms.

Contact surface-to-surface elements offer many controls for defining contact
pairs, such as the type of contact surface, algorithm, contact stiffness, and
gap/initial penetration effect.

1.3.2. Modeling Contact Pairs
^^^^^^^^^^^^^^^^^^^^^^^^^^^^^

Frictional surface-to-surface contact pairs with a 0.3 coefficient of friction are
used to define contact between the brake pads and disc to simulate frictional
sliding contact occurring at the pad-disc interface. Bonded surface-to-surface
contact pairs are used to define the contact for other components which will be
always in contact throughout the braking operation.

The augmented Lagrange algorithm is used for the frictional contact pairs, as the
pressure and frictional stresses are augmented during equilibrium iterations in such
a way that the penetration is reduced gradually. The augmented Lagrange algorithm
also requires fewer computational resources than the standard Lagrange multiplier
algorithm, which normally requires additional iterations to ensure that the contact
compatibility is satisfied exactly. The augmented Lagrange is well suited for
modeling general frictional contact, such as the contact between the brake pad and
disc defined in this example.

An internal multipoint constraint (MPC) contact algorithm is used for bonded
contact because it ties contact and target surface together efficiently for
solid-solid assembly. The MPC algorithm builds equations internally based on the
contact kinematics and does not require the degrees of freedom of the contact
surface nodes, reducing the wave front size of the equation solver. A contact
detection point is made on the Gauss point for frictional contact pairs, and on the
nodal point (normal-to-target surface) for MPC bonded contact pairs.



1.3.3. Generating Internal Sliding Motion
^^^^^^^^^^^^^^^^^^^^^^^^^^^^^^^^^^^^^^^^^

The **CMROTATE** command defines constant rotational velocities on
the contact/target nodes to generate internal sliding motion. The specified
rotational velocity is used only to determine the sliding direction and has no
effect on the final solution. The element component used should include only the
contact or the target elements that are on the brake disc/rotor. In this example,
the target elements are defined on the disc surface and the contact elements are
defined on the pad surface. The target elements attached to the disc surface are
grouped to form a component named E\_ROTOR which is then later specified on the
**CMROTATE** command to generate a sliding frictional force.

1.3.4. Meshing the Brake Disc-Pad Model
^^^^^^^^^^^^^^^^^^^^^^^^^^^^^^^^^^^^^^^

The sweep method is used to generate a hexahedral dominant mesh of the brake
system assembly. Brake discs, pads and all other associated components are meshed
with 20-node structural solid SOLID186 elements with
uniform reduced-integration element technology. The edge sizing tool is used to
obtains a refined mesh at the pad-disc interface to improve the solution accuracy.
For problems with a large unsymmetric coefficient, a finer mesh should be used at
the pad-disc interface to accurately predict the unstable modes.
CONTA174 (3-D 8 node surface to surface contact)
elements are used to define the contact surface and
TARGE170 (3-D target segment) elements are used to
define the target surface. The brake disc-pad assembly is meshed with total of 60351
nodes and 11473 elements.


Start this example by launching MAPDL and loading the model.

.. code:: python

    import pyvista
    pyvista.set_plot_theme('document')

    from ansys.mapdl.core import launch_mapdl, Mapdl
    from ansys.mapdl.core.examples import download_tech_demo_data, ansys_colormap

    cdb_path = download_tech_demo_data("td-1", "disc_pad_model.cdb")

    def start(mapdl, case):
        """Initialize MAPDL with a fresh disc pad model"""
        mapdl.finish()
        mapdl.verify(case)
        mapdl.prep7()
        mapdl.shpp("OFF", value2="NOWARN")  # disable element shape checking
        mapdl.cdread("COMB", cdb_path)  # Read disc_pad_model.cdb file
        mapdl.allsel()


    mapdl = launch_mapdl(nproc=8)
    mapdl.clear()


    # mapdl = Mapdl()
    start(mapdl, 'linear_non_prestressed')
    mapdl.title("linear_non_prestressed, Solving brake squeal problem using linear non pre-stressed modal solve")

    _ = mapdl.eplot(
        vtk=True, cpos="xy", show_edges=True, show_axes=False, line_width=2, background="w"
    )


.. jupyter-execute::
   :hide-code:

   # jupyterlab boilerplate setup
   import pyvista

   pyvista.set_jupyter_backend('pythreejs')
   pyvista.global_theme.background = 'white'
   pyvista.global_theme.window_size = [600, 400]
   pyvista.global_theme.axes.show = True
   pyvista.global_theme.antialiasing = True
   pyvista.global_theme.show_scalar_bar = True

   from ansys.mapdl.core import examples
   from ansys.mapdl.core.examples import download_vtk_rotor, download_tech_demo_data

   rotor = pyvista.read(download_vtk_rotor())
   rotor.plot(color='w', show_edges=True)


1.4. Material Properties
------------------------

Linear elastic isotropic materials are assigned to all the components of the braking
system.


**Table 1.1: Material Properties**

+------------------------+----------------------+
|                        | Material Properties  |
+========================+======================+
| Young's Modulus (Nm-2) | 2.0 E+11 Pa          |
+------------------------+----------------------+
| Density                | 7800 Kg/m3           |
+------------------------+----------------------+
| Poisson's Ratio        | 0.3                  |
+------------------------+----------------------+


1.5. Boundary Conditions and Loading
------------------------------------

The inner diameter of the cylinder hub and bolt holes is constrained in all
directions. Small pressure loading is applied on both ends of the pad to establish
contact with the brake disc and to include prestress effects. The displacement on the
brake pad surfaces where the pressure loading is applied is constrained in all
directions except axial (along the Z-axis).

.. figure:: gtecbrakesqueal_fig5.gif
    :align: center
    :alt: Boundary Conditions (Displacement Constraints and Pressure Loading)
    :figclass: align-center

    **Figure 1.2: Boundary Conditions (Displacement Constraints and Pressure Loading)**


1.6. Analysis and Solution Controls
-----------------------------------

The analysis settings and solution controls differ depending upon the method used
to solve a brake-squeal problem. This section describes three possible
methods:

*  `1.6.1. Linear Non-prestressed Modal Analysis`_
*  `1.6.2. Partial Nonlinear Perturbed Modal Analysis`_
*  `1.6.3. Full Nonlinear Perturbed Modal Analysis`_

1.6.1. Linear Non-prestressed Modal Analysis
^^^^^^^^^^^^^^^^^^^^^^^^^^^^^^^^^^^^^^^^^^^^

A linear
non-prestressed modal analysis is effective when the stress-stiffening
effects are not critical. This method requires less run time than the other two
methods, as Newton-Raphson iterations are not required. The contact-stiffness matrix
is based on the initial contact status.

Following is the process for solving a brake-squeal problem using this method:

1. Perform a linear partial-element analysis with no prestress effects.
2. Generate the unsymmetric stiffness matrix (**NROPT**,UNSYM).
3. Generate sliding frictional force (**CMROTATE**).
4. Perform a complex modal analysis using the QRDAMP or UNSYM   eigensolver.

   When using the QRDAMP solver, you can reuse the symmetric
   eigensolution from the previous load steps
   (**QRDOPT**), effective when performing a friction-
   sensitive/parametric analysis, as it saves time by not recalculating the
   real symmetric modes after the first solve operation.

5. Expand the modes and postprocess the results from
   **Jobname.RST**.

   For this analysis, the UNSYM solver is selected to solve the problem.
   (Guidelines for selecting the eigensolver for brake-squeal problems appear
   in  `1.8. Recommendations`_.)


The frequencies obtained from the modal solution have real and imaginary parts due
the presence of an unsymmetric stiffness matrix. The imaginary frequency reflects
the damped frequency, and the real frequency indicates whether the mode is stable or
not. A real eigenfrequency with a positive value indicates an unstable mode.

The following input shows the solution steps involved in this method:

**Modal Solution**

.. code:: python

    mapdl.run("/SOLU")
    mapdl.nropt("UNSYM")  # To generate non symmetric
    mapdl.cmsel("S", "C1_R")  # Select the target elements of the disc
    mapdl.cmsel("A", "C2_R")
    mapdl.cm("E_ROTOR", "ELEM")  # Form a component named E_ROTOR with the selected target elements
    mapdl.allsel("ALL")
    mapdl.cmrotate("E_ROTOR", "", "", 2)  # Rotate the selected element along global Z using CMROTATE command

    # Perform modal solve, use UNSYM to extract 30 modes, and expand those
    # modes.
    mapdl.modal_analysis("UNSYM", 30, mxpand=True)
    mapdl.finish()

    mapdl.post1()
    modes = []
    modes.append(mapdl.set("list"))
    mapdl.set(1, 21)

    # Plot the mode shape for mode 21
    mapdl.post_processing.plot_nodal_displacement(
        "NORM",
        cmap=ansys_colormap(),
        line_width=5,
        cpos="xy",
        scalar_bar_args={"title": "Displacement", "vertical": False},
    )


.. jupyter-execute::
   :hide-code:

   rotor1 = pyvista.read(download_tech_demo_data('td-1', 'rotor_linear_step21_unorm.vtk' ))
   rotor1.plot(scalars='values', cmap='jet', show_edges=True)


**Figure 1.3: Mode Shape for Unstable Mode (Mode 21).**
Obtained from the  `1.6.1. Linear Non-prestressed Modal Analysis`_ .



1.6.2. Partial Nonlinear Perturbed Modal Analysis
^^^^^^^^^^^^^^^^^^^^^^^^^^^^^^^^^^^^^^^^^^^^^^^^^

Use a partial nonlinear perturbed modal analysis when stress-stiffening affects
the final modal solution. The initial contact conditions are established, and a
prestressed matrix is generated at the end of the first static solution.

Following is the process for solving a brake-squeal problem using this method:

1. Perform a nonlinear, large-deflection static analysis
   (**NLGEOM**,ON).

   Use the unsymmetric Newton-Raphson method
   (**NROPT**,UNSYM). Specify the restart control points needed
   for the linear perturbation analysis (**RESCONTROL**)

   Create components for use in the next step.

   The static solution with external loading establishes the initial contact
   condition and generates a prestressed matrix.

2. Restart the previous static solution from the desired load step and
   substep, and perform the first phase of the perturbation analysis while
   preserving the **.ldhi**, **.rnnn** and **.rst** files (**ANTYPE**,STATIC,RESTART,,,PERTURB).

   Initiate a modal linear perturbation analysis
   (**PERTURB**,MODAL).

   Generate forced frictional sliding contact (**CMROTATE**),
   specifying the component names created in the previous step.

   The contact stiffness matrix is based only on the contact status at the
   restart point.

   Regenerate the element stiffness matrix at the end of the first phase of
   the linear perturbation solution (**SOLVE**,ELFORM).

3. Obtain the linear perturbation modal solution using the QRDAMP or UNSYM
   eigensolver (**MODOPT**).

   When using the QRDAMP solver, you can reuse the symmetric
   eigensolution from the previous load steps
   (**QRDOPT**), effective when performing a
   friction-sensitive/parametric analysis, as it saves time by not
   recalculating the real symmetric modes after the first solve
   operation.

4. Expand the modes and postprocess the results (from the
   **Jobname.RSTP** file).

The following inputs show the solution steps involved with this method:

**Static Solution**

.. code:: python

    start(mapdl, "partial_prestressed")
    mapdl.title("partial_prestressed, Solving brake squeal problem using partial pre-stressed modal solve")

    mapdl.run("/SOLU")
    mapdl.antype("STATIC")  # Perform static solve
    mapdl.outres("ALL", "ALL")  # Write all element and nodal solution results for each sub steps
    mapdl.nropt("UNSYM")  # Specify unsymmetric Newton-Raphson option to solve the problem
    mapdl.rescontrol("DEFINE", "ALL", 1)  # Control restart files
    mapdl.nlgeom("ON")  # Activate large deflection
    mapdl.autots("ON")  # Auto time stepping turned on
    mapdl.time(1.0)  # End time = 1.0 sec
    mapdl.esel("S", "TYPE", "", 124)  # Select element type 124
    mapdl.nsle("S", "ALL")  # Select nodes attached to the element
    mapdl.sf("ALL", "PRES", "%_LOADVARI4059%")  # Apply surface pressure on the selected nodes
    mapdl.esel("S", "TYPE", "", 125)  # Select element type 125
    mapdl.nsle("S", "ALL")  # Select nodes attached to the element
    mapdl.sf("ALL", "PRES", "%_LOADVARI4061%")  # Apply surface pressure on the selected nodes
    mapdl.nsel("ALL")
    mapdl.allsel("ALL")
    mapdl.cmsel("S", "C1_R")  # Select target elements of the disc
    mapdl.cmsel("A", "C2_R")
    mapdl.cm("E_ROTOR", "ELEM")  # Form a component named E_ROTOR
    mapdl.allsel("ALL")
    mapdl.solve()  # Solve with prestress
    mapdl.finish()

**Post processing to show partial results.**

.. code:: python

    # select contact elements attached to the brake pad
    mapdl.post1()
    mapdl.set("last")
    mapdl.esel("s", "type", "", 30, 32, 2)
    mapdl.post_processing.plot_element_values(
        "CONT", "STAT", scalar_bar_args={"title": "Contact status"}
    )

    mapdl.post_processing.plot_element_values(
        "CONT", "SLIDE", scalar_bar_args={"title": "Contact sliding distance"}
    )

    mapdl.allsel("all")
    mapdl.finish()

.. figure:: cont_slide.png
    :align: center
    :alt: Contact Sliding Distance
    :figclass: align-center

    **Figure 1.4: Contact Sliding Distance**


**Perturbed Modal Solution**

.. code:: python

    # Restart from last load step and sub step of previous
    mapdl.run("/SOLU")
    mapdl.antype("static", "restart", "", "", "perturb")

    # static solution to perform perturbation analysis
    mapdl.perturb("modal", "", "", "")  # Perform perturbation modal solve
    mapdl.cmrotate("E_ROTOR", rotatz=2)
    mapdl.solve("elform")  # Regenerate the element matrices
    mapdl.outres("all", "all")
    mapdl.modopt("unsym", 30)  # Use UNSYM eigen solver and extract 30 modes
    mapdl.mxpand(30, "", "", "")  # Expand 30 modes
    mapdl.solve()
    mapdl.finish()

**Post processing to show results.**

.. code:: python

    mapdl.post1()
    mapdl.file("", "rstp")
    print(mapdl.post_processing)

    mapdl.set(1, 21)
    mapdl.post_processing.plot_nodal_displacement(
        scalar_bar_args={"title": "Total displacement\n Substep 21"}
    )

    mapdl.set(1, 22)
    mapdl.post_processing.plot_nodal_displacement(
        scalar_bar_args={"title": "Total displacement\n Substep 22"}
    )


.. jupyter-execute::
   :hide-code:
    
   rotor2_21 = pyvista.read(download_tech_demo_data('td-1', 'rotor_partial_step21_unorm.vtk' ))
   rotor2_21.plot(scalars='values', cmap='jet', show_edges=True)


**Figure 1.5: Mode Shape for Unstable Mode (Mode 21).**
Obtained from the  `1.6.1. Linear Non-prestressed Modal Analysis`_ .



.. jupyter-execute::
   :hide-code:
   
   rotor2_22 = pyvista.read(download_tech_demo_data('td-1', 'rotor_partial_step22_unorm.vtk' ))
   rotor2_22.plot(scalars='values', cmap='jet', show_edges=True)


**Figure 1.6: Mode Shape for Unstable Mode (Mode 21).**
Obtained from the  `1.6.1. Linear Non-prestressed Modal Analysis`_ .



1.6.3. Full Nonlinear Perturbed Modal Analysis
^^^^^^^^^^^^^^^^^^^^^^^^^^^^^^^^^^^^^^^^^^^^^^

A full nonlinear perturbed modal analysis is the most accurate method for modeling
the brake-squeal problem. This method uses Newton-Raphson iterations for *both* of the static solutions.

Following is the process for solving a brake-squeal problem using this method:

1. Perform a nonlinear, large-deflection static analysis
   (**NLGEOM**,ON). Use the unsymmetric Newton-Raphson method (**NROPT**,UNSYM).
   Specify the restart control points needed for the linear perturbation analysis (**RESCONTROL**).

2. Perform a full second static analysis. Generate sliding contact (**CMROTATE**) to form an unsymmetric stiffness matrix.

3. After obtaining the second static solution, postprocess the contact results.
   Determine the status (that is, whether the elements are sliding, and the sliding distance, if any).

4. Restart the previous static solution from the desired load step and substep, and perform the first phase of the perturbation analysis while
   preserving the **.ldhi**, **.rnnn** and **.rst** files (**ANTYPE**,STATIC,RESTART,,,PERTURB).

   Initiate a modal linear perturbation analysis
   (**PERTURB**,MODAL).

   Regenerate the element stiffness matrix at the end of the first phase of
   the linear perturbation solution (**SOLVE**,ELFORM).

5. Obtain the linear perturbation modal solution using the QRDAMP or UNSYM eigensolver (**MODOPT**).

6. Expand the modes and postprocess the results (from the **Jobname.RSTP** file).
   The following inputs show the solution steps involved with this method:

**First Static Solution**

.. code:: python

    start(mapdl, 'full_non_linear')

    mapdl.run("/SOLU")
    mapdl.antype("STATIC")  # Perform static solve
    mapdl.outres("ALL", "ALL")  # Write all element and nodal solution results for each substep
    mapdl.nropt("UNSYM")  # Specify unsymmetric Newton-Raphson option to solve the problem
    mapdl.rescontrol("DEFINE", "ALL", 1)  # Control restart files
    mapdl.nlgeom("ON")  # Activate large deflection
    mapdl.autots("ON")  # Auto time stepping turned on
    mapdl.time(1.0)  # End time = 1.0 sec
    mapdl.esel("S", "TYPE", "", 124)  # Select element type 124
    mapdl.nsle("S", "ALL")  # Select nodes attached to the element
    mapdl.sf("ALL", "PRES", "%_LOADVARI4059%")  # Apply surface pressure on the selected nodes
    mapdl.esel("S", "TYPE", "", 125)  # Select element type 125
    mapdl.nsle("S", "ALL")  # Select nodes attached to the element
    mapdl.sf("ALL", "PRES", "%_LOADVARI4061%")  # Apply surface pressure on the selected nodes
    mapdl.nsel("ALL")
    mapdl.allsel("ALL")
    mapdl.cmsel("S", "C1_R")  # Select the target elements of the disc
    mapdl.cmsel("A", "C2_R")
    mapdl.cm("E_ROTOR", "ELEM")  # Form a component named E_ROTOR with the selected target ELEMENTS
    mapdl.allsel("ALL")
    mapdl.solve()  # Solve with prestress loading


**Second Static Solution**

.. code:: python

    mapdl.cmrotate("E_ROTOR", rotatz=2)
    mapdl.time(2.0)  # End time = 2.0sec
    mapdl.solve()  # Perform full solve
    mapdl.finish()

**Plotting partial results**

.. code:: python

    mapdl.post1()
    mapdl.set("last")

    # select contact elements attached to the brake pad
    mapdl.esel("s", "type", "", 30, 32, 2)

    mapdl.post_processing.plot_element_values(
        "CONT", "STAT", scalar_bar_args={"title": "Contact status"}
    )

    mapdl.post_processing.plot_element_values(
        "CONT", "SLIDE", scalar_bar_args={"title": "Contact sliding distance"}
    )

    mapdl.allsel("all")
    mapdl.finish()


**Perturbed Modal Solution**

.. code:: python

    mapdl.run("/SOLU")
    mapdl.antype("STATIC", "RESTART", action="PERTURB")  # Restart from last load step and sub step
    mapdl.perturb("MODAL")  # Perform linear perturbation modal solve
    mapdl.solve("ELFORM")  # Regenerate the element stiffness matrix
    mapdl.outres("ALL", "ALL")
    mapdl.modopt("UNSYM", 30)  # Use UNSYM eigensolver and extract 30 modes
    mapdl.mxpand(30)  # Expand 30 modes
    mapdl.solve()  # Solve linear perturbation modal solve

**Plotting results**

.. code:: python


    mapdl.post1()
    mapdl.file("", "RSTP")
    print(mapdl.post_processing)


    mapdl.set(1, 21)
    mapdl.post_processing.plot_nodal_displacement(
        scalar_bar_args={"title": "Total displacement\n Substep 21"}
    )

    mapdl.set(1, 22)
    mapdl.post_processing.plot_nodal_displacement(
        scalar_bar_args={"title": "Total displacement\n Substep 22"}
    )

    mapdl.finish()
    mapdl.exit()



.. jupyter-execute::
   :hide-code:
    
   rotor3_21 = pyvista.read(download_tech_demo_data('td-1', 'rotor_non_linear_step21_unorm.vtk' )) 
   rotor3_21.plot(scalars='values', cmap='jet', show_edges=True)



**Figure 1.7: Mode Shape for Unstable Mode (Mode 21).** 



.. jupyter-execute::
   :hide-code:

   rotor3_22 = pyvista.read(download_tech_demo_data('td-1', 'rotor_non_linear_step22_unorm.vtk' )) 
   rotor3_22.plot(scalars='values', cmap='jet', show_edges=True)



**Figure 1.8: Mode Shape for Unstable Mode (Mode 21).** 



1.7. Results and Discussion
---------------------------

The unstable mode predictions for the brake disc-pad assembly using all three methods
were very close due to the relatively small prestress load. The  `1.6.1. Linear Non-prestressed Modal Analysis`_ predicted
unstable modes at 6474 Hz, while the other two solution methods predicted unstable modes
at 6470 Hz.

The mode shape plots for the unstable modes suggest that the bending mode of the pads
and disc have similar characteristics. These bending modes couple due to friction, and
produce a squealing noise.

.. jupyter-execute::
   :hide-code:
    
   rotor3_21 = pyvista.read(download_tech_demo_data('td-1', 'rotor_linear_step21_unorm.vtk' ))
   rotor3_21.plot(scalars='values', cmap='jet', show_edges=True)


**Figure 1.9: Mode Shape for Unstable Mode (Mode 21).**
Obtained from the  `1.6.1. Linear Non-prestressed Modal Analysis`_ .



.. jupyter-execute::
   :hide-code:
   
   rotor3_22 = pyvista.read(download_tech_demo_data('td-1', 'rotor_linear_step22_unorm.vtk' ))
   rotor3_22['values'] = rotor3_22['values']*100
   rotor3_22.plot(scalars='values', cmap='jet', show_edges=True)


**Figure 1.10: Mode Shape for Unstable Mode (Mode 22).**
Obtained from the  `1.6.1. Linear Non-prestressed Modal Analysis`_ .


**Table 1.2: Solution Output**

+----------+-----------------------------------+-------------------------------------------+-----------------------------------+
|          | Linear non-prestressed modal      |  Partial nonlinear perturbed modal        |  Full nonlinear perturbed modal   |
+==========+========================+==========+==========================+================+==================+================+
| **Mode** | **Imaginary**          | **Real** | **Imaginary**            | **Real**       | **Imaginary**    | **Real**       |
+----------+------------------------+----------+--------------------------+----------------+------------------+----------------+
| 1.00     | 775.91                 | 0.00     | 775.73                   | 0.00           | 775.73           | 0.00           |
+----------+------------------------+----------+--------------------------+----------------+------------------+----------------+
| 2.00     | 863.54                 | 0.00     | 863.45                   | 0.00           | 863.45           | 0.00           |
+----------+------------------------+----------+--------------------------+----------------+------------------+----------------+
| 3.00     | 1097.18                | 0.00     | 1097.03                  | 0.00           | 1097.03          | 0.00           |
+----------+------------------------+----------+--------------------------+----------------+------------------+----------------+
| 4.00     | 1311.54                | 0.00     | 1311.06                  | 0.00           | 1311.06          | 0.00           |
+----------+------------------------+----------+--------------------------+----------------+------------------+----------------+
| 5.00     | 1328.73                | 0.00     | 1328.07                  | 0.00           | 1328.07          | 0.00           |
+----------+------------------------+----------+--------------------------+----------------+------------------+----------------+
| 6.00     | 1600.95                | 0.00     | 1600.66                  | 0.00           | 1600.66          | 0.00           |
+----------+------------------------+----------+--------------------------+----------------+------------------+----------------+
| 7.00     | 1616.15                | 0.00     | 1615.87                  | 0.00           | 1615.87          | 0.00           |
+----------+------------------------+----------+--------------------------+----------------+------------------+----------------+
| 8.00     | 1910.50                | 0.00     | 1910.50                  | 0.00           | 1910.50          | 0.00           |
+----------+------------------------+----------+--------------------------+----------------+------------------+----------------+
| 9.00     | 2070.73                | 0.00     | 2070.44                  | 0.00           | 2070.44          | 0.00           |
+----------+------------------------+----------+--------------------------+----------------+------------------+----------------+
| 10.00    | 2081.26                | 0.00     | 2080.98                  | 0.00           | 2080.98          | 0.00           |
+----------+------------------------+----------+--------------------------+----------------+------------------+----------------+
| 11.00    | 2676.71                | 0.00     | 2675.23                  | 0.00           | 2675.23          | 0.00           |
+----------+------------------------+----------+--------------------------+----------------+------------------+----------------+
| 12.00    | 2724.05                | 0.00     | 2722.61                  | 0.00           | 2722.61          | 0.00           |
+----------+------------------------+----------+--------------------------+----------------+------------------+----------------+
| 13.00    | 3373.96                | 0.00     | 3373.32                  | 0.00           | 3373.32          | 0.00           |
+----------+------------------------+----------+--------------------------+----------------+------------------+----------------+
| 14.00    | 4141.64                | 0.00     | 4141.45                  | 0.00           | 4141.45          | 0.00           |
+----------+------------------------+----------+--------------------------+----------------+------------------+----------------+
| 15.00    | 4145.16                | 0.00     | 4145.04                  | 0.00           | 4145.04          | 0.00           |
+----------+------------------------+----------+--------------------------+----------------+------------------+----------------+
| 16.00    | 4433.91                | 0.00     | 4431.08                  | 0.00           | 4431.08          | 0.00           |
+----------+------------------------+----------+--------------------------+----------------+------------------+----------------+
| 17.00    | 4486.50                | 0.00     | 4484.00                  | 0.00           | 4484.00          | 0.00           |
+----------+------------------------+----------+--------------------------+----------------+------------------+----------------+
| 18.00    | 4668.51                | 0.00     | 4667.62                  | 0.00           | 4667.62          | 0.00           |
+----------+------------------------+----------+--------------------------+----------------+------------------+----------------+
| 19.00    | 4767.54                | 0.00     | 4766.95                  | 0.00           | 4766.95          | 0.00           |
+----------+------------------------+----------+--------------------------+----------------+------------------+----------------+
| 20.00    | 5241.61                | 0.00     | 5241.38                  | 0.00           | 5241.38          | 0.00           |
+----------+------------------------+----------+--------------------------+----------------+------------------+----------------+
| 21.00    | 6474.25                | 21.61    | 6470.24                  | 21.90          | 6470.24          | 21.90          |
+----------+------------------------+----------+--------------------------+----------------+------------------+----------------+
| 22.00    | 6474.25                | -21.61   | 6470.24                  | -21.90         | 6470.24          | -21.90         |
+----------+------------------------+----------+--------------------------+----------------+------------------+----------------+
| 23.00    | 6763.36                | 0.00     | 6763.19                  | 0.00           | 6763.19          | 0.00           |
+----------+------------------------+----------+--------------------------+----------------+------------------+----------------+
| 24.00    | 6765.62                | 0.00     | 6765.51                  | 0.00           | 6765.51          | 0.00           |
+----------+------------------------+----------+--------------------------+----------------+------------------+----------------+
| 25.00    | 6920.64                | 0.00     | 6919.64                  | 0.00           | 6919.64          | 0.00           |
+----------+------------------------+----------+--------------------------+----------------+------------------+----------------+
| 26.00    | 6929.25                | 0.00     | 6929.19                  | 0.00           | 6929.19          | 0.00           |
+----------+------------------------+----------+--------------------------+----------------+------------------+----------------+
| 27.00    | 7069.69                | 0.00     | 7066.72                  | 0.00           | 7066.72          | 0.00           |
+----------+------------------------+----------+--------------------------+----------------+------------------+----------------+
| 28.00    | 7243.80                | 0.00     | 7242.71                  | 0.00           | 7242.71          | 0.00           |
+----------+------------------------+----------+--------------------------+----------------+------------------+----------------+
| 29.00    | 8498.41                | 0.00     | 8493.08                  | 0.00           | 8493.08          | 0.00           |
+----------+------------------------+----------+--------------------------+----------------+------------------+----------------+
| 30.00    | 8623.76                | 0.00     | 8616.68                  | 0.00           | 8616.68          | 0.00           |
+----------+------------------------+----------+--------------------------+----------------+------------------+----------------+

1.7.1. Determining the Modal Behavior of Individual Components
^^^^^^^^^^^^^^^^^^^^^^^^^^^^^^^^^^^^^^^^^^^^^^^^^^^^^^^^^^^^^^

It is important to determine the modal behavior of individual components (disc and
pads) when predicting brake-squeal noise. A modal analysis performed on the free pad
and free disc model gives insight into potential coupling modes. The natural
frequency and mode shapes of brake pads and disc can also be used to define the type
of squeal noise that may occur in a braking system. Bending modes of pads and disc
are more significant than twisting modes because they eventually couple to produce
squeal noise.

An examination of the results obtained from the modal analysis of a free disc and
pad shows that the second bending mode of the pad and ninth bending mode of the disc
can couple to create dynamic instability in the system. These pad and disc bending
modes can couple to produce an intermediate lock, resulting in a squeal noise at a
frequency close to 6470 Hz.

1.7.2. Parametric Study with Increasing Friction Coefficient
^^^^^^^^^^^^^^^^^^^^^^^^^^^^^^^^^^^^^^^^^^^^^^^^^^^^^^^^^^^^

A parametric study was performed on the brake disc model using a linear
non-prestressed modal solution with an increasing coefficient of friction. QRDAMP
eigensolver is used to perform the parametric studies by reusing the symmetric real
modes (**QRDOPT**,ON) obtained in the first load
step.

The following plot suggests that modes with similar characteristics approach each
other and couple as the coefficient of friction increases:

.. figure:: gtecbrakesqueal_fig10.gif
    :align: center
    :alt: Effect of Friction Coefficient on Unstable Modes
    :figclass: align-center

    **Figure 1.11: Effect of Friction Coefficient on Unstable Modes**

1.8. Recommendations
--------------------

The following table provides guidelines for selecting the optimal analysis method to
use for a brake-squeal problem:


**Table 1.3: Analysis comparison**
+-----------------------------------+------------------------------------------------------------------------------------+----------------------------------------------+
| Analysis Method                   | Benefits                                                                           | Costs                                        |
+===================================+====================================================================================+==============================================+
| Linear non-prestressed modal      | Fast run time No convergence issues. Good method for performing parametric studies | Accuracy. Does not include prestress effects |
+-----------------------------------+------------------------------------------------------------------------------------+----------------------------------------------+
| Partial nonlinear perturbed modal | No convergence issues. Includes prestress effects                                  | Accuracy                                     |
+-----------------------------------+------------------------------------------------------------------------------------+----------------------------------------------+
| Full nonlinear perturbed modal    | Accurate. Includes prestress effects                                               | Longer run time. Convergence issues          |
+-----------------------------------+------------------------------------------------------------------------------------+----------------------------------------------+

The following table provides guidelines for selecting the optimal eigensolver
(**MODOPT**) for obtaining the brake-squeal solution:



**Table 1.4: Solver comparison**
+---------------+-----------------------------------------------------------------------------------+-------------------------------------------------------------------------------------------------------------------------------------------------------------------------------------------------------------------------+
| Eigensolver   | Benefits                                                                          | Costs                                                                                                                                                                                                                   |
+===============+===================================================================================+=========================================================================================================================================================================================================================+
| QRDAMP        | Fast run time. An excellent solver for performing parametric studies              | Accuracy, as it approximates the unsymmetric stiffness matrix. Not recommended when the number of elements contributing to unsymmetric stiffness matrix exceeds 10 percent of the total number of elements in the model |
+---------------+-----------------------------------------------------------------------------------+-------------------------------------------------------------------------------------------------------------------------------------------------------------------------------------------------------------------------+
| UNSYM         | Accuracy, as it uses the full unsymmetric stiffness matrix to solve the problem   | Long run time when many modes are extracted                                                                                                                                                                             |
+---------------+-----------------------------------------------------------------------------------+-------------------------------------------------------------------------------------------------------------------------------------------------------------------------------------------------------------------------+

For further information, see Brake-Squeal (Prestressed Modal) Analysis in the *Structural Analysis Guide*.

1.9. References
---------------

The following works were consulted when creating this example problem:

1. Triches, M. Jr., Gerges, S. N. Y., & Jordon, R. (2004). Reduction of
   squeal noise from disc brake systems using constrained layer damping.
   *Journal of the Brazilian Society of Mechanical Sciences and
   Engineering.* 26, 340-343.
2. Allgaier, R., Gaul, L., Keiper, W., & Willner, K. (1999). Mode lock-in and
   friction modeling. *Computational Methods in Contact
   Mechanics*. 4, 35-47.
3. Schroth, R., Hoffmann, N., Swift, R. (2004, January). Mechanism of brake
   squeal from theory to experimentally measured mode coupling. In
   *Proceedings of the 22nd International Modal Analysis Conference (IMAC XXII).*

1.10. Input Files
-----------------

The following input files were used for this problem:

* **linear\_non\_prestressed.html** -- Linear non-prestressed modal solve input file.
  :download:`Download source code: linear_non_prestressed.py <https://github.com/pyansys/example-data/blob/master/tech_demos/td-1/linear_non_prestressed.py>`.
* **partial\_prestressed.html** -- Partial prestressed modal solve input file.
  :download:`Download source code: partial_prestressed.py <https://github.com/pyansys/example-data/blob/master/tech_demos/td-1/partial_prestressed.py>`.
* **full\_non\_linear.html** -- Full nonlinear prestressed modal solve input file.
  :download:`Download source code: full_non_linear.py <https://github.com/pyansys/example-data/blob/master/tech_demos/td-1/full_non_linear.py>`.
* **linear\_non\_prestressed\_par.html** -- Parametric studies with increasing coefficient of friction.
  :download:`Download source code: linear_non_prestressed_par.py <https://github.com/pyansys/example-data/blob/master/tech_demos/td-1/linear_non_prestressed_par.py>`.
* **disc\_pad\_model.cdb** -- Common database file used for the linear non-prestressed modal analysis, the partial prestressed modal analysis,
  and the full nonlinear prestressed modal analysis (called by the **linear\_non\_prestressed.dat**, **partial\_prestressed.dat**,
  **full\_non\_linear.html** and **linear\_non\_prestressed\_par.html** files, respectively).

+-------------------------------------------------------------------------------------------------------------------------------------------+
| `Download the zipped td-1 file set for this problem. <https://storage.ansys.com/doclinks/techdemos.html?code=td-1-DLU-N2a />`_            |
+-------------------------------------------------------------------------------------------------------------------------------------------+
| `Download all td-nn file sets in a single zip file. <https://storage.ansys.com/doclinks/techdemos.html?code=td-all-DLU-N2a />`_           |
+-------------------------------------------------------------------------------------------------------------------------------------------+

For more information, see `Obtaining the Input Files. <https://ansyshelp.ansys.com/Views/Secured/corp/v212/en/ans_tec/tecintro.html />`_<|MERGE_RESOLUTION|>--- conflicted
+++ resolved
@@ -1,14 +1,7 @@
-<<<<<<< HEAD
 .. _Technology_Showcase_Example_01:
 
 Technology Showcase Example 01: Brake Squeal Analysis
 ------------------------------------------------------
-=======
-.. _tech_demo_01:
-
-Tech Demo: Brake Squeal Analysis
---------------------------------
->>>>>>> fd53302b
 
 
 This example analysis shows how to solve a brake-squeal problem.  `1.6. Analysis and Solution Controls`_ are highlighted: linear
